package webhooks

import (
	"context"
	"crypto/tls"
	"encoding/json"
	"errors"
	"fmt"
	"io/ioutil"
	"net/http"
	"time"

	"github.com/golang/glog"
	"github.com/nirmata/kyverno/pkg/checker"
	kyvernoclient "github.com/nirmata/kyverno/pkg/client/clientset/versioned"
	kyvernoinformer "github.com/nirmata/kyverno/pkg/client/informers/externalversions/kyverno/v1"
	kyvernolister "github.com/nirmata/kyverno/pkg/client/listers/kyverno/v1"
	"github.com/nirmata/kyverno/pkg/config"
	client "github.com/nirmata/kyverno/pkg/dclient"
	"github.com/nirmata/kyverno/pkg/event"
	"github.com/nirmata/kyverno/pkg/policy"
	"github.com/nirmata/kyverno/pkg/policystore"
	"github.com/nirmata/kyverno/pkg/policyviolation"
	tlsutils "github.com/nirmata/kyverno/pkg/tls"
	userinfo "github.com/nirmata/kyverno/pkg/userinfo"
	"github.com/nirmata/kyverno/pkg/webhookconfig"
	"github.com/nirmata/kyverno/pkg/webhooks/generate"
	v1beta1 "k8s.io/api/admission/v1beta1"
	metav1 "k8s.io/apimachinery/pkg/apis/meta/v1"
	rbacinformer "k8s.io/client-go/informers/rbac/v1"
	rbaclister "k8s.io/client-go/listers/rbac/v1"
	"k8s.io/client-go/tools/cache"
)

// WebhookServer contains configured TLS server with MutationWebhook.
// MutationWebhook gets policies from policyController and takes control of the cluster with kubeclient.
type WebhookServer struct {
	server        http.Server
	client        *client.Client
	kyvernoClient *kyvernoclient.Clientset
	// list/get cluster policy resource
	pLister kyvernolister.ClusterPolicyLister
	// returns true if the cluster policy store has synced atleast
	pSynced cache.InformerSynced
	// list/get role binding resource
	rbLister rbaclister.RoleBindingLister
	// return true if role bining store has synced atleast once
	rbSynced cache.InformerSynced
	// list/get cluster role binding resource
	crbLister rbaclister.ClusterRoleBindingLister
	// return true if cluster role binding store has synced atleast once
	crbSynced cache.InformerSynced
	// generate events
	eventGen event.Interface
	// webhook registration client
	webhookRegistrationClient *webhookconfig.WebhookRegistrationClient
	// API to send policy stats for aggregation
	policyStatus policy.PolicyStatusInterface
	// helpers to validate against current loaded configuration
	configHandler config.Interface
	// channel for cleanup notification
	cleanUp chan<- struct{}
	// last request time
	lastReqTime *checker.LastReqTime
	// store to hold policy meta data for faster lookup
	pMetaStore policystore.LookupInterface
	// policy violation generator
	pvGenerator policyviolation.GeneratorInterface
	// generate request generator
	grGenerator            *generate.Generator
	resourceWebhookWatcher *webhookconfig.ResourceWebhookRegister
}

// NewWebhookServer creates new instance of WebhookServer accordingly to given configuration
// Policy Controller and Kubernetes Client should be initialized in configuration
func NewWebhookServer(
	kyvernoClient *kyvernoclient.Clientset,
	client *client.Client,
	tlsPair *tlsutils.TlsPemPair,
	pInformer kyvernoinformer.ClusterPolicyInformer,
	rbInformer rbacinformer.RoleBindingInformer,
	crbInformer rbacinformer.ClusterRoleBindingInformer,
	eventGen event.Interface,
	webhookRegistrationClient *webhookconfig.WebhookRegistrationClient,
	policyStatus policy.PolicyStatusInterface,
	configHandler config.Interface,
	pMetaStore policystore.LookupInterface,
	pvGenerator policyviolation.GeneratorInterface,
	grGenerator *generate.Generator,
	resourceWebhookWatcher *webhookconfig.ResourceWebhookRegister,
	cleanUp chan<- struct{}) (*WebhookServer, error) {

	if tlsPair == nil {
		return nil, errors.New("NewWebhookServer is not initialized properly")
	}

	var tlsConfig tls.Config
	pair, err := tls.X509KeyPair(tlsPair.Certificate, tlsPair.PrivateKey)
	if err != nil {
		return nil, err
	}
	tlsConfig.Certificates = []tls.Certificate{pair}

	ws := &WebhookServer{
		client:                    client,
		kyvernoClient:             kyvernoClient,
		pLister:                   pInformer.Lister(),
		pSynced:                   pInformer.Informer().HasSynced,
		rbLister:                  rbInformer.Lister(),
		rbSynced:                  rbInformer.Informer().HasSynced,
		crbLister:                 crbInformer.Lister(),
		crbSynced:                 crbInformer.Informer().HasSynced,
		eventGen:                  eventGen,
		webhookRegistrationClient: webhookRegistrationClient,
		policyStatus:              policyStatus,
		configHandler:             configHandler,
		cleanUp:                   cleanUp,
		lastReqTime:               resourceWebhookWatcher.LastReqTime,
		pvGenerator:               pvGenerator,
		pMetaStore:                pMetaStore,
		grGenerator:               grGenerator,
		resourceWebhookWatcher:    resourceWebhookWatcher,
	}
	mux := http.NewServeMux()
	mux.HandleFunc(config.MutatingWebhookServicePath, ws.serve)
	mux.HandleFunc(config.ValidatingWebhookServicePath, ws.serve)
	mux.HandleFunc(config.VerifyMutatingWebhookServicePath, ws.serve)
	mux.HandleFunc(config.PolicyValidatingWebhookServicePath, ws.serve)
	mux.HandleFunc(config.PolicyMutatingWebhookServicePath, ws.serve)
	ws.server = http.Server{
		Addr:         ":443", // Listen on port for HTTPS requests
		TLSConfig:    &tlsConfig,
		Handler:      mux,
		ReadTimeout:  15 * time.Second,
		WriteTimeout: 15 * time.Second,
	}

	return ws, nil
}

// Main server endpoint for all requests
func (ws *WebhookServer) serve(w http.ResponseWriter, r *http.Request) {
	startTime := time.Now()
	// for every request received on the ep update last request time,
	// this is used to verify admission control
	ws.lastReqTime.SetTime(time.Now())
	admissionReview := ws.bodyToAdmissionReview(r, w)
	if admissionReview == nil {
		return
	}
	defer func() {
		glog.V(4).Infof("request: %v %s/%s/%s", time.Since(startTime), admissionReview.Request.Kind, admissionReview.Request.Namespace, admissionReview.Request.Name)
	}()

	admissionReview.Response = &v1beta1.AdmissionResponse{
		Allowed: true,
	}

	// Do not process the admission requests for kinds that are in filterKinds for filtering
	request := admissionReview.Request
	switch r.URL.Path {
	case config.VerifyMutatingWebhookServicePath:
		// we do not apply filters as this endpoint is used explicitly
		// to watch kyveno deployment and verify if admission control is enabled
		admissionReview.Response = ws.handleVerifyRequest(request)
	case config.MutatingWebhookServicePath:
		if !ws.configHandler.ToFilter(request.Kind.Kind, request.Namespace, request.Name) {
			admissionReview.Response = ws.handleMutateAdmissionRequest(request)
		}
	case config.ValidatingWebhookServicePath:
		if !ws.configHandler.ToFilter(request.Kind.Kind, request.Namespace, request.Name) {
			admissionReview.Response = ws.handleValidateAdmissionRequest(request)
		}
	case config.PolicyValidatingWebhookServicePath:
		if !ws.configHandler.ToFilter(request.Kind.Kind, request.Namespace, request.Name) {
			admissionReview.Response = ws.handlePolicyValidation(request)
		}
	case config.PolicyMutatingWebhookServicePath:
		if !ws.configHandler.ToFilter(request.Kind.Kind, request.Namespace, request.Name) {
			admissionReview.Response = ws.handlePolicyMutation(request)
		}
	}
	admissionReview.Response.UID = request.UID

	responseJSON, err := json.Marshal(admissionReview)
	if err != nil {
		http.Error(w, fmt.Sprintf("Could not encode response: %v", err), http.StatusInternalServerError)
		return
	}

	w.Header().Set("Content-Type", "application/json; charset=utf-8")
	if _, err := w.Write(responseJSON); err != nil {
		http.Error(w, fmt.Sprintf("could not write response: %v", err), http.StatusInternalServerError)
	}
}

<<<<<<< HEAD
func (ws *WebhookServer) handleAdmissionRequest(request *v1beta1.AdmissionRequest) *v1beta1.AdmissionResponse {
	policies, err := ws.pMetaStore.ListAll()
=======
func (ws *WebhookServer) handleMutateAdmissionRequest(request *v1beta1.AdmissionRequest) *v1beta1.AdmissionResponse {
	policies, err := ws.pMetaStore.LookUp(request.Kind.Kind, request.Namespace)
>>>>>>> 33f5e0a9
	if err != nil {
		// Unable to connect to policy Lister to access policies
		glog.Errorf("Unable to connect to policy controller to access policies. Policies are NOT being applied: %v", err)
		return &v1beta1.AdmissionResponse{Allowed: true}
	}

	var roles, clusterRoles []string

	// getRoleRef only if policy has roles/clusterroles defined
	startTime := time.Now()
	if containRBACinfo(policies) {
		roles, clusterRoles, err = userinfo.GetRoleRef(ws.rbLister, ws.crbLister, request)
		if err != nil {
			// TODO(shuting): continue apply policy if error getting roleRef?
			glog.Errorf("Unable to get rbac information for request Kind=%s, Namespace=%s Name=%s UID=%s patchOperation=%s: %v",
				request.Kind.Kind, request.Namespace, request.Name, request.UID, request.Operation, err)
		}
	}
	glog.V(4).Infof("Time: webhook GetRoleRef %v", time.Since(startTime))

	// convert RAW to unstructured
	resource, err := convertResource(request.Object.Raw, request.Kind.Group, request.Kind.Version, request.Kind.Kind, request.Namespace)
	if err != nil {
		glog.Errorf(err.Error())

		return &v1beta1.AdmissionResponse{
			Allowed: false,
			Result: &metav1.Status{
				Status:  "Failure",
				Message: err.Error(),
			},
		}
	}

	if checkPodTemplateAnn(resource) {
		return &v1beta1.AdmissionResponse{
			Allowed: true,
			Result: &metav1.Status{
				Status: "Success",
			},
		}
	}

	// MUTATION
	// mutation failure should not block the resource creation
	// any mutation failure is reported as the violation
	patches := ws.HandleMutation(request, resource, policies, roles, clusterRoles)

	// patch the resource with patches before handling validation rules
	patchedResource := processResourceWithPatches(patches, request.Object.Raw)

	if ws.resourceWebhookWatcher != nil && ws.resourceWebhookWatcher.RunValidationInMutatingWebhook == "true" {
		// VALIDATION
		ok, msg := ws.HandleValidation(request, policies, patchedResource, roles, clusterRoles)
		if !ok {
			glog.V(4).Infof("Deny admission request: %v/%s/%s", request.Kind, request.Namespace, request.Name)
			return &v1beta1.AdmissionResponse{
				Allowed: false,
				Result: &metav1.Status{
					Status:  "Failure",
					Message: msg,
				},
			}
		}
	}

	// GENERATE
	// Only applied during resource creation
	// Success -> Generate Request CR created successsfully
	// Failed -> Failed to create Generate Request CR
	if request.Operation == v1beta1.Create {
		ok, msg := ws.HandleGenerate(request, policies, patchedResource, roles, clusterRoles)
		if !ok {
			glog.V(4).Infof("Deny admission request: %v/%s/%s", request.Kind, request.Namespace, request.Name)
			return &v1beta1.AdmissionResponse{
				Allowed: false,
				Result: &metav1.Status{
					Status:  "Failure",
					Message: msg,
				},
			}
		}
	}
	// Succesfful processing of mutation & validation rules in policy
	patchType := v1beta1.PatchTypeJSONPatch
	return &v1beta1.AdmissionResponse{
		Allowed: true,
		Result: &metav1.Status{
			Status: "Success",
		},
		Patch:     patches,
		PatchType: &patchType,
	}
}

func (ws *WebhookServer) handleValidateAdmissionRequest(request *v1beta1.AdmissionRequest) *v1beta1.AdmissionResponse {
	policies, err := ws.pMetaStore.LookUp(request.Kind.Kind, request.Namespace)
	if err != nil {
		// Unable to connect to policy Lister to access policies
		glog.Errorf("Unable to connect to policy controller to access policies. Policies are NOT being applied: %v", err)
		return &v1beta1.AdmissionResponse{Allowed: true}
	}

	var roles, clusterRoles []string

	// getRoleRef only if policy has roles/clusterroles defined
	startTime := time.Now()
	if containRBACinfo(policies) {
		roles, clusterRoles, err = userinfo.GetRoleRef(ws.rbLister, ws.crbLister, request)
		if err != nil {
			// TODO(shuting): continue apply policy if error getting roleRef?
			glog.Errorf("Unable to get rbac information for request Kind=%s, Namespace=%s Name=%s UID=%s patchOperation=%s: %v",
				request.Kind.Kind, request.Namespace, request.Name, request.UID, request.Operation, err)
		}
	}
	glog.V(4).Infof("Time: webhook GetRoleRef %v", time.Since(startTime))

	// VALIDATION
	ok, msg := ws.HandleValidation(request, policies, nil, roles, clusterRoles)
	if !ok {
		glog.V(4).Infof("Deny admission request: %v/%s/%s", request.Kind, request.Namespace, request.Name)
		return &v1beta1.AdmissionResponse{
			Allowed: false,
			Result: &metav1.Status{
				Status:  "Failure",
				Message: msg,
			},
		}
	}

	return &v1beta1.AdmissionResponse{
		Allowed: true,
		Result: &metav1.Status{
			Status: "Success",
		},
	}
}

// RunAsync TLS server in separate thread and returns control immediately
func (ws *WebhookServer) RunAsync(stopCh <-chan struct{}) {
	if !cache.WaitForCacheSync(stopCh, ws.pSynced, ws.rbSynced, ws.crbSynced) {
		glog.Error("webhook: failed to sync informer cache")
	}

	go func(ws *WebhookServer) {
		glog.V(3).Infof("serving on %s\n", ws.server.Addr)
		if err := ws.server.ListenAndServeTLS("", ""); err != http.ErrServerClosed {
			glog.Infof("HTTP server error: %v", err)
		}
	}(ws)
	glog.Info("Started Webhook Server")
	// verifys if the admission control is enabled and active
	// resync: 60 seconds
	// deadline: 60 seconds (send request)
	// max deadline: deadline*3 (set the deployment annotation as false)
	go ws.lastReqTime.Run(ws.pLister, ws.eventGen, ws.client, checker.DefaultResync, checker.DefaultDeadline, stopCh)

}

// Stop TLS server and returns control after the server is shut down
func (ws *WebhookServer) Stop(ctx context.Context) {
	// cleanUp
	// remove the static webhookconfigurations
	go ws.webhookRegistrationClient.RemoveWebhookConfigurations(ws.cleanUp)
	// shutdown http.Server with context timeout
	err := ws.server.Shutdown(ctx)
	if err != nil {
		// Error from closing listeners, or context timeout:
		glog.Info("Server Shutdown error: ", err)
		ws.server.Close()
	}
}

// bodyToAdmissionReview creates AdmissionReview object from request body
// Answers to the http.ResponseWriter if request is not valid
func (ws *WebhookServer) bodyToAdmissionReview(request *http.Request, writer http.ResponseWriter) *v1beta1.AdmissionReview {
	var body []byte
	if request.Body != nil {
		if data, err := ioutil.ReadAll(request.Body); err == nil {
			body = data
		}
	}
	if len(body) == 0 {
		glog.Error("Error: empty body")
		http.Error(writer, "empty body", http.StatusBadRequest)
		return nil
	}

	contentType := request.Header.Get("Content-Type")
	if contentType != "application/json" {
		glog.Error("Error: invalid Content-Type: ", contentType)
		http.Error(writer, "invalid Content-Type, expect `application/json`", http.StatusUnsupportedMediaType)
		return nil
	}

	admissionReview := &v1beta1.AdmissionReview{}
	if err := json.Unmarshal(body, &admissionReview); err != nil {
		glog.Errorf("Error: Can't decode body as AdmissionReview: %v", err)
		http.Error(writer, "Can't decode body as AdmissionReview", http.StatusExpectationFailed)
		return nil
	}

	return admissionReview
}<|MERGE_RESOLUTION|>--- conflicted
+++ resolved
@@ -194,13 +194,8 @@
 	}
 }
 
-<<<<<<< HEAD
-func (ws *WebhookServer) handleAdmissionRequest(request *v1beta1.AdmissionRequest) *v1beta1.AdmissionResponse {
+func (ws *WebhookServer) handleMutateAdmissionRequest(request *v1beta1.AdmissionRequest) *v1beta1.AdmissionResponse {
 	policies, err := ws.pMetaStore.ListAll()
-=======
-func (ws *WebhookServer) handleMutateAdmissionRequest(request *v1beta1.AdmissionRequest) *v1beta1.AdmissionResponse {
-	policies, err := ws.pMetaStore.LookUp(request.Kind.Kind, request.Namespace)
->>>>>>> 33f5e0a9
 	if err != nil {
 		// Unable to connect to policy Lister to access policies
 		glog.Errorf("Unable to connect to policy controller to access policies. Policies are NOT being applied: %v", err)
