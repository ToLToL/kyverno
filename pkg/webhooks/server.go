package webhooks

import (
	"context"
	"crypto/tls"
	"encoding/json"
	"errors"
	"fmt"
	"io/ioutil"
	"net/http"
	"strings"
	"time"

	"github.com/golang/glog"
	"github.com/nirmata/kyverno/pkg/client/listers/policy/v1alpha1"
	"github.com/nirmata/kyverno/pkg/config"
	client "github.com/nirmata/kyverno/pkg/dclient"
	engine "github.com/nirmata/kyverno/pkg/engine"
	"github.com/nirmata/kyverno/pkg/event"
	"github.com/nirmata/kyverno/pkg/info"
	"github.com/nirmata/kyverno/pkg/sharedinformer"
	tlsutils "github.com/nirmata/kyverno/pkg/tls"
	v1beta1 "k8s.io/api/admission/v1beta1"
	metav1 "k8s.io/apimachinery/pkg/apis/meta/v1"
	"k8s.io/apimachinery/pkg/labels"
)

// WebhookServer contains configured TLS server with MutationWebhook.
// MutationWebhook gets policies from policyController and takes control of the cluster with kubeclient.
type WebhookServer struct {
	server          http.Server
	client          *client.Client
	policyLister    v1alpha1.PolicyLister
	eventController event.Generator
	filterKinds     []string
}

// NewWebhookServer creates new instance of WebhookServer accordingly to given configuration
// Policy Controller and Kubernetes Client should be initialized in configuration
func NewWebhookServer(
	client *client.Client,
	tlsPair *tlsutils.TlsPemPair,
	shareInformer sharedinformer.PolicyInformer,
	eventController event.Generator,
	filterKinds []string) (*WebhookServer, error) {

	if tlsPair == nil {
		return nil, errors.New("NewWebhookServer is not initialized properly")
	}

	var tlsConfig tls.Config
	pair, err := tls.X509KeyPair(tlsPair.Certificate, tlsPair.PrivateKey)
	if err != nil {
		return nil, err
	}
	tlsConfig.Certificates = []tls.Certificate{pair}

	ws := &WebhookServer{
		client:          client,
		policyLister:    shareInformer.GetLister(),
		eventController: eventController,
		filterKinds:     parseKinds(filterKinds),
	}
	mux := http.NewServeMux()
	mux.HandleFunc(config.MutatingWebhookServicePath, ws.serve)
	mux.HandleFunc(config.ValidatingWebhookServicePath, ws.serve)

	ws.server = http.Server{
		Addr:         ":443", // Listen on port for HTTPS requests
		TLSConfig:    &tlsConfig,
		Handler:      mux,
		ReadTimeout:  15 * time.Second,
		WriteTimeout: 15 * time.Second,
	}

	return ws, nil
}

// Main server endpoint for all requests
func (ws *WebhookServer) serve(w http.ResponseWriter, r *http.Request) {
	admissionReview := ws.bodyToAdmissionReview(r, w)
	if admissionReview == nil {
		return
	}

	admissionReview.Response = &v1beta1.AdmissionResponse{
		Allowed: true,
	}
	// Do not process the admission requests for kinds that are in filterKinds for filtering
	if !StringInSlice(admissionReview.Request.Kind.Kind, ws.filterKinds) {

		switch r.URL.Path {
		case config.MutatingWebhookServicePath:
			admissionReview.Response = ws.HandleMutation(admissionReview.Request)
		case config.ValidatingWebhookServicePath:
			admissionReview.Response = ws.HandleValidation(admissionReview.Request)
		}
	}

	admissionReview.Response.UID = admissionReview.Request.UID

	responseJSON, err := json.Marshal(admissionReview)

	if err != nil {
		http.Error(w, fmt.Sprintf("Could not encode response: %v", err), http.StatusInternalServerError)
		return
	}

	w.Header().Set("Content-Type", "application/json; charset=utf-8")
	if _, err := w.Write(responseJSON); err != nil {
		http.Error(w, fmt.Sprintf("could not write response: %v", err), http.StatusInternalServerError)
	}
}

// RunAsync TLS server in separate thread and returns control immediately
func (ws *WebhookServer) RunAsync() {
	go func(ws *WebhookServer) {
		err := ws.server.ListenAndServeTLS("", "")
		if err != nil {
			glog.Fatal(err)
		}
	}(ws)
	glog.Info("Started Webhook Server")
}

// Stop TLS server and returns control after the server is shut down
func (ws *WebhookServer) Stop() {
	err := ws.server.Shutdown(context.Background())
	if err != nil {
		// Error from closing listeners, or context timeout:
		glog.Info("Server Shutdown error: ", err)
		ws.server.Close()
	}
}

// HandleMutation handles mutating webhook admission request
func (ws *WebhookServer) HandleMutation(request *v1beta1.AdmissionRequest) *v1beta1.AdmissionResponse {

	policies, err := ws.policyLister.List(labels.NewSelector())
	if err != nil {
		// Unable to connect to policy Lister to access policies
		glog.Error("Unable to connect to policy controller to access policies. Mutation Rules are NOT being applied")
		glog.Warning(err)
		return &v1beta1.AdmissionResponse{
			Allowed: true,
		}
	}

	var allPatches []engine.PatchBytes
	policyInfos := []*info.PolicyInfo{}
	for _, policy := range policies {

		// check if policy has a rule for the admission request kind
		if !StringInSlice(request.Kind.Kind, getApplicableKindsForPolicy(policy)) {
			continue
		}
		rname := engine.ParseNameFromObject(request.Object.Raw)
		rns := engine.ParseNamespaceFromObject(request.Object.Raw)
		rkind := engine.ParseKindFromObject(request.Object.Raw)
		policyInfo := info.NewPolicyInfo(policy.Name,
			rkind,
			rname,
			rns)

		glog.V(3).Infof("Handling mutation for Kind=%s, Namespace=%s Name=%s UID=%s patchOperation=%s",
			request.Kind.Kind, rns, rname, request.UID, request.Operation)

		glog.Infof("Applying policy %s with %d rules\n", policy.ObjectMeta.Name, len(policy.Spec.Rules))

		policyPatches, ruleInfos := engine.Mutate(*policy, request.Object.Raw, request.Kind)

		policyInfo.AddRuleInfos(ruleInfos)

		if !policyInfo.IsSuccessful() {
			glog.Infof("Failed to apply policy %s on resource %s/%s", policy.Name, rname, rns)
			for _, r := range ruleInfos {
				glog.Warning(r.Msgs)
			}
		} else if len(policyPatches) > 0 {
			allPatches = append(allPatches, policyPatches...)
			glog.Infof("Mutation from policy %s has applied succesfully to %s %s/%s", policy.Name, request.Kind.Kind, rname, rns)
		}
		policyInfos = append(policyInfos, policyInfo)
	}

	eventsInfo := newEventInfoFromPolicyInfo(policyInfos, (request.Operation == v1beta1.Update))
	ws.eventController.Add(eventsInfo)

	ok, msg := isAdmSuccesful(policyInfos)
	if ok {
		patchType := v1beta1.PatchTypeJSONPatch
		return &v1beta1.AdmissionResponse{
			Allowed:   true,
			Patch:     engine.JoinPatches(allPatches),
			PatchType: &patchType,
		}
	}
	return &v1beta1.AdmissionResponse{
		Allowed: false,
		Result: &metav1.Status{
			Message: msg,
		},
	}
}

func isAdmSuccesful(policyInfos []*info.PolicyInfo) (bool, string) {
	var admSuccess = true
	var errMsgs []string
	for _, pi := range policyInfos {
		if !pi.IsSuccessful() {
			admSuccess = false
			errMsgs = append(errMsgs, fmt.Sprintf("\nPolicy %s failed with following rules", pi.Name))
			// Get the error rules
			errorRules := pi.ErrorRules()
			errMsgs = append(errMsgs, errorRules)
		}
	}
	return admSuccess, strings.Join(errMsgs, ";")
}

// HandleValidation handles validating webhook admission request
// If there are no errors in validating rule we apply generation rules
func (ws *WebhookServer) HandleValidation(request *v1beta1.AdmissionRequest) *v1beta1.AdmissionResponse {
	policyInfos := []*info.PolicyInfo{}

	policies, err := ws.policyLister.List(labels.NewSelector())
	if err != nil {
		// Unable to connect to policy Lister to access policies
		glog.Error("Unable to connect to policy controller to access policies. Validation Rules are NOT being applied")
		glog.Warning(err)
		return &v1beta1.AdmissionResponse{
			Allowed: true,
		}
	}

	for _, policy := range policies {

		if !StringInSlice(request.Kind.Kind, getApplicableKindsForPolicy(policy)) {
			continue
		}
		rname := engine.ParseNameFromObject(request.Object.Raw)
		rns := engine.ParseNamespaceFromObject(request.Object.Raw)
		rkind := engine.ParseKindFromObject(request.Object.Raw)

		policyInfo := info.NewPolicyInfo(policy.Name,
			rkind,
			rname,
			rns)

		glog.V(3).Infof("Handling validation for Kind=%s, Namespace=%s Name=%s UID=%s patchOperation=%s",
			request.Kind.Kind, rns, rname, request.UID, request.Operation)

		glog.Infof("Validating resource with policy %s with %d rules", policy.ObjectMeta.Name, len(policy.Spec.Rules))
		ruleInfos, err := engine.Validate(*policy, request.Object.Raw, request.Kind)
		if err != nil {
			// This is not policy error
			// but if unable to parse request raw resource
			// TODO : create event ? dont think so
			glog.Error(err)
			continue
		}
		policyInfo.AddRuleInfos(ruleInfos)

		if !policyInfo.IsSuccessful() {
			glog.Infof("Failed to apply policy %s on resource %s/%s", policy.Name, rname, rns)
			for _, r := range ruleInfos {
				glog.Warning(r.Msgs)
			}
		} else if len(ruleInfos) > 0 {
			glog.Infof("Validation from policy %s has applied succesfully to %s %s/%s", policy.Name, request.Kind.Kind, rname, rns)
		}
		policyInfos = append(policyInfos, policyInfo)
	}

	eventsInfo := newEventInfoFromPolicyInfo(policyInfos, (request.Operation == v1beta1.Update))
	ws.eventController.Add(eventsInfo)

	// If Validation fails then reject the request
	ok, msg := isAdmSuccesful(policyInfos)
	if !ok {
		return &v1beta1.AdmissionResponse{
			Allowed: false,
			Result: &metav1.Status{
				Message: msg,
			},
		}
	}
	// Process Generation
	return ws.HandleGeneration(request)
}

//HandleGeneration handles application of generation rules
func (ws *WebhookServer) HandleGeneration(request *v1beta1.AdmissionRequest) *v1beta1.AdmissionResponse {
	if request.Kind.Kind != "Namespace" {
		return &v1beta1.AdmissionResponse{
			Allowed: true,
		}
	}
	policyInfos := []*info.PolicyInfo{}

	policies, err := ws.policyLister.List(labels.NewSelector())
	if err != nil {
		// Unable to connect to policy Lister to access policies
		glog.Error("Unable to connect to policy controller to access policies. Generation Rules are NOT being applied")
		glog.Warning(err)
		return &v1beta1.AdmissionResponse{
			Allowed: true,
		}
	}
	for _, policy := range policies {

		if !StringInSlice(request.Kind.Kind, getApplicableKindsForPolicy(policy)) {
			continue
		}
		rname := engine.ParseNameFromObject(request.Object.Raw)
		rns := engine.ParseNamespaceFromObject(request.Object.Raw)
		rkind := engine.ParseKindFromObject(request.Object.Raw)

		policyInfo := info.NewPolicyInfo(policy.Name,
			rkind,
			rname,
			rns)
		glog.V(3).Infof("Handling generation for Kind=%s, Namespace=%s Name=%s UID=%s patchOperation=%s",
			request.Kind.Kind, rns, rname, request.UID, request.Operation)
		glog.Infof("Applying  policy %s with generation %d rules", policy.ObjectMeta.Name, len(policy.Spec.Rules))

		ruleInfos := engine.Generate(ws.client, *policy, request.Object.Raw, request.Kind, false)
		policyInfo.AddRuleInfos(ruleInfos)
		if !policyInfo.IsSuccessful() {
			glog.Infof("Failed to apply policy %s on resource %s/%s", policy.Name, rname, rns)
			for _, r := range ruleInfos {
				glog.Warning(r.Msgs)
			}
		} else {
			glog.Infof("Generation from policy %s has succesfully applied to %s %s/%s", policy.Name, request.Kind.Kind, rns, rname)
		}
		policyInfos = append(policyInfos, policyInfo)
	}
	ok, msg := isAdmSuccesful(policyInfos)
	if ok {
		glog.V(3).Info("Generation is successful")
		return &v1beta1.AdmissionResponse{
			Allowed: true,
		}
	}
	return &v1beta1.AdmissionResponse{
		Allowed: false,
		Result: &metav1.Status{
			Message: msg,
		},
	}
}

// bodyToAdmissionReview creates AdmissionReview object from request body
// Answers to the http.ResponseWriter if request is not valid
func (ws *WebhookServer) bodyToAdmissionReview(request *http.Request, writer http.ResponseWriter) *v1beta1.AdmissionReview {
	var body []byte
	if request.Body != nil {
		if data, err := ioutil.ReadAll(request.Body); err == nil {
			body = data
		}
	}
	if len(body) == 0 {
		glog.Error("Error: empty body")
		http.Error(writer, "empty body", http.StatusBadRequest)
		return nil
	}

	contentType := request.Header.Get("Content-Type")
	if contentType != "application/json" {
		glog.Error("Error: invalid Content-Type: ", contentType)
		http.Error(writer, "invalid Content-Type, expect `application/json`", http.StatusUnsupportedMediaType)
		return nil
	}

	admissionReview := &v1beta1.AdmissionReview{}
	if err := json.Unmarshal(body, &admissionReview); err != nil {
		glog.Errorf("Error: Can't decode body as AdmissionReview: %v", err)
		http.Error(writer, "Can't decode body as AdmissionReview", http.StatusExpectationFailed)
		return nil
	}

	return admissionReview
}

<<<<<<< HEAD
=======
const policyKind = "Policy"

func newEventInfoFromPolicyInfo(policyInfoList []*info.PolicyInfo, onUpdate bool) []*event.Info {
	var eventsInfo []*event.Info

	ok, msg := isAdmSuccesful(policyInfoList)
	// create events on operation UPDATE
	if onUpdate {
		if !ok {
			for _, pi := range policyInfoList {
				ruleNames := getRuleNames(*pi, false)
				eventsInfo = append(eventsInfo,
					event.NewEvent(pi.RKind, pi.RNamespace, pi.RName, event.RequestBlocked, event.FPolicyApplyBlockUpdate, ruleNames, pi.Name))

				eventsInfo = append(eventsInfo,
					event.NewEvent(policyKind, "", pi.Name, event.RequestBlocked, event.FPolicyBlockResourceUpdate, pi.RName, ruleNames))

				glog.V(3).Infof("Request blocked events info prepared for %s/%s and %s/%s\n", policyKind, pi.Name, pi.RKind, pi.RName)
			}
		}
		return eventsInfo
	}

	// create events on operation CREATE
	if ok {
		for _, pi := range policyInfoList {
			ruleNames := getRuleNames(*pi, true)
			eventsInfo = append(eventsInfo,
				event.NewEvent(pi.RKind, pi.RNamespace, pi.RName, event.PolicyApplied, event.SRulesApply, ruleNames, pi.Name))

			glog.V(3).Infof("Success event info prepared for %s/%s\n", pi.RKind, pi.RName)
		}
		return eventsInfo
	}

	for _, pi := range policyInfoList {
		ruleNames := getRuleNames(*pi, false)
		eventsInfo = append(eventsInfo,
			event.NewEvent(policyKind, "", pi.Name, event.RequestBlocked, event.FPolicyApplyBlockCreate, pi.RName, ruleNames))

		glog.V(3).Infof("Rule(s) %s of policy %s blocked resource creation, error: %s\n", ruleNames, pi.Name, msg)
	}
	return eventsInfo
}

>>>>>>> 9bdc0b17
func getRuleNames(policyInfo info.PolicyInfo, onSuccess bool) string {
	var ruleNames []string
	for _, rule := range policyInfo.Rules {
		if onSuccess {
			if rule.IsSuccessful() {
				ruleNames = append(ruleNames, rule.Name)
			}
		} else {
			if !rule.IsSuccessful() {
				ruleNames = append(ruleNames, rule.Name)
			}
		}
	}
	return strings.Join(ruleNames, ",")
}<|MERGE_RESOLUTION|>--- conflicted
+++ resolved
@@ -184,7 +184,7 @@
 	}
 
 	eventsInfo := newEventInfoFromPolicyInfo(policyInfos, (request.Operation == v1beta1.Update))
-	ws.eventController.Add(eventsInfo)
+	ws.eventController.Add(eventsInfo...)
 
 	ok, msg := isAdmSuccesful(policyInfos)
 	if ok {
@@ -273,7 +273,7 @@
 	}
 
 	eventsInfo := newEventInfoFromPolicyInfo(policyInfos, (request.Operation == v1beta1.Update))
-	ws.eventController.Add(eventsInfo)
+	ws.eventController.Add(eventsInfo...)
 
 	// If Validation fails then reject the request
 	ok, msg := isAdmSuccesful(policyInfos)
@@ -383,8 +383,6 @@
 	return admissionReview
 }
 
-<<<<<<< HEAD
-=======
 const policyKind = "Policy"
 
 func newEventInfoFromPolicyInfo(policyInfoList []*info.PolicyInfo, onUpdate bool) []*event.Info {
@@ -430,7 +428,6 @@
 	return eventsInfo
 }
 
->>>>>>> 9bdc0b17
 func getRuleNames(policyInfo info.PolicyInfo, onSuccess bool) string {
 	var ruleNames []string
 	for _, rule := range policyInfo.Rules {
