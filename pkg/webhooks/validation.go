package webhooks

import (
	"github.com/golang/glog"
	"github.com/nirmata/kyverno/pkg/api/kyverno/v1alpha1"
	engine "github.com/nirmata/kyverno/pkg/engine"
	policyctr "github.com/nirmata/kyverno/pkg/policy"
	"github.com/nirmata/kyverno/pkg/policyviolation"
	"github.com/nirmata/kyverno/pkg/utils"
	v1beta1 "k8s.io/api/admission/v1beta1"
	"k8s.io/apimachinery/pkg/runtime/schema"
)

// handleValidation handles validating webhook admission request
// If there are no errors in validating rule we apply generation rules
// patchedResource is the (resource + patches) after applying mutation rules
<<<<<<< HEAD
func (ws *WebhookServer) HandleValidation(request *v1beta1.AdmissionRequest,
	policies []*v1alpha1.ClusterPolicy, patchedResource []byte, roles, clusterRoles []string) (bool, string) {
=======
func (ws *WebhookServer) handleValidation(request *v1beta1.AdmissionRequest, patchedResource []byte) (bool, string) {
>>>>>>> 1c5db668
	glog.V(4).Infof("Receive request in validating webhook: Kind=%s, Namespace=%s Name=%s UID=%s patchOperation=%s",
		request.Kind.Kind, request.Namespace, request.Name, request.UID, request.Operation)

	var policyStats []policyctr.PolicyStat

	// gather stats from the engine response
	gatherStat := func(policyName string, policyResponse engine.PolicyResponse) {
		ps := policyctr.PolicyStat{}
		ps.PolicyName = policyName
		ps.Stats.ValidationExecutionTime = policyResponse.ProcessingTime
		ps.Stats.RulesAppliedCount = policyResponse.RulesAppliedCount
		// capture rule level stats
		for _, rule := range policyResponse.Rules {
			rs := policyctr.RuleStatinfo{}
			rs.RuleName = rule.Name
			rs.ExecutionTime = rule.RuleStats.ProcessingTime
			if rule.Success {
				rs.RuleAppliedCount++
			} else {
				rs.RulesFailedCount++
			}
			ps.Stats.Rules = append(ps.Stats.Rules, rs)
		}
		policyStats = append(policyStats, ps)
	}
	// send stats for aggregation
	sendStat := func(blocked bool) {
		for _, stat := range policyStats {
			stat.Stats.ResourceBlocked = utils.Btoi(blocked)
			//SEND
			ws.policyStatus.SendStat(stat)
		}
	}

	resourceRaw := request.Object.Raw
	if patchedResource != nil {
		glog.V(4).Info("using patched resource from mutation to process validation rules")
		resourceRaw = patchedResource
	}
	// convert RAW to unstructured
	resource, err := engine.ConvertToUnstructured(resourceRaw)
	if err != nil {
		//TODO: skip applying the amiddions control ?
		glog.Errorf("unable to convert raw resource to unstructured: %v", err)
		return true, ""
	}
	//TODO: check if resource gvk is available in raw resource,
	// if not then set it from the api request
	resource.SetGroupVersionKind(schema.GroupVersionKind{Group: request.Kind.Group, Version: request.Kind.Version, Kind: request.Kind.Kind})

	//TODO: check if the name is also passed right in the resource?
	// all the patches to be applied on the resource
	// explictly set resource namespace with request namespace
	// resource namespace is empty for the first CREATE operation
	resource.SetNamespace(request.Namespace)

	policyContext := engine.PolicyContext{
		Resource: *resource,
		AdmissionInfo: engine.RequestInfo{
			Roles:             roles,
			ClusterRoles:      clusterRoles,
			AdmissionUserInfo: request.UserInfo},
	}

	var engineResponses []engine.EngineResponse
	for _, policy := range policies {
		policyContext.Policy = *policy
		if !utils.ContainsString(getApplicableKindsForPolicy(policy), request.Kind.Kind) {
			continue
		}

		glog.V(2).Infof("Handling validation for Kind=%s, Namespace=%s Name=%s UID=%s patchOperation=%s",
			resource.GetKind(), resource.GetNamespace(), resource.GetName(), request.UID, request.Operation)

		engineResponse := engine.Validate(policyContext)
		engineResponses = append(engineResponses, engineResponse)
		// Gather policy application statistics
		gatherStat(policy.Name, engineResponse.PolicyResponse)
		if !engineResponse.IsSuccesful() {
			glog.V(4).Infof("Failed to apply policy %s on resource %s/%s\n", policy.Name, resource.GetNamespace(), resource.GetName())
			continue
		}
	}
	// ADD EVENTS
	events := generateEvents(engineResponses, (request.Operation == v1beta1.Update))
	ws.eventGen.Add(events...)

	// If Validation fails then reject the request
	// violations are created with resource owner(if exist) on "enforce"
	// and if there are any then we dont block the resource creation
	// Even if one the policy being applied
	if !isResponseSuccesful(engineResponses) && toBlockResource(engineResponses) {
		policyviolation.CreatePVWhenBlocked(ws.pvLister, ws.kyvernoClient, ws.client, engineResponses)
		sendStat(true)
		return false, getErrorMsg(engineResponses)
	}

	// ADD POLICY VIOLATIONS
	// violations are created with resource on "audit"
	policyviolation.CreatePV(ws.pvLister, ws.kyvernoClient, engineResponses)
	sendStat(false)
	return true, ""
}<|MERGE_RESOLUTION|>--- conflicted
+++ resolved
@@ -14,12 +14,8 @@
 // handleValidation handles validating webhook admission request
 // If there are no errors in validating rule we apply generation rules
 // patchedResource is the (resource + patches) after applying mutation rules
-<<<<<<< HEAD
 func (ws *WebhookServer) HandleValidation(request *v1beta1.AdmissionRequest,
 	policies []*v1alpha1.ClusterPolicy, patchedResource []byte, roles, clusterRoles []string) (bool, string) {
-=======
-func (ws *WebhookServer) handleValidation(request *v1beta1.AdmissionRequest, patchedResource []byte) (bool, string) {
->>>>>>> 1c5db668
 	glog.V(4).Infof("Receive request in validating webhook: Kind=%s, Namespace=%s Name=%s UID=%s patchOperation=%s",
 		request.Kind.Kind, request.Namespace, request.Name, request.UID, request.Operation)
 
