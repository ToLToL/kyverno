--- conflicted
+++ resolved
@@ -79,18 +79,12 @@
 	if err != nil {
 		f.t.Fatal(err)
 	}
-<<<<<<< HEAD
-	regResources := []schema.GroupVersionResource{
-		schema.GroupVersionResource{Group: "kyverno.io/", Version: "v1alpha1", Resource: "policys"}}
 
-	fclient.SetDiscovery(client.NewFakeDiscoveryClient(regResources))
-=======
 	regresource := []schema.GroupVersionResource{
 		schema.GroupVersionResource{Group: "kyverno.io",
 			Version:  "v1alpha1",
 			Resource: "policys"}}
 	fclient.SetDiscovery(client.NewFakeDiscoveryClient(regresource))
->>>>>>> c2245878
 }
 
 func newPolicy(name string) *types.Policy {
