package policyviolation

import (
	"errors"
	"reflect"
	"strconv"
	"strings"
	"sync"
	"time"

	"github.com/go-logr/logr"
	kyverno "github.com/nirmata/kyverno/pkg/api/kyverno/v1"
	kyvernoclient "github.com/nirmata/kyverno/pkg/client/clientset/versioned"
	kyvernov1 "github.com/nirmata/kyverno/pkg/client/clientset/versioned/typed/kyverno/v1"
	kyvernoinformer "github.com/nirmata/kyverno/pkg/client/informers/externalversions/kyverno/v1"
	kyvernolister "github.com/nirmata/kyverno/pkg/client/listers/kyverno/v1"
	"github.com/nirmata/kyverno/pkg/policystatus"

	dclient "github.com/nirmata/kyverno/pkg/dclient"
	unstructured "k8s.io/apimachinery/pkg/apis/meta/v1/unstructured"
	utilruntime "k8s.io/apimachinery/pkg/util/runtime"
	"k8s.io/apimachinery/pkg/util/wait"
	"k8s.io/client-go/tools/cache"
	"k8s.io/client-go/util/workqueue"
)

const workQueueName = "policy-violation-controller"
const workQueueRetryLimit = 3

//Generator creates PV
type Generator struct {
	dclient          *dclient.Client
	kyvernoInterface kyvernov1.KyvernoV1Interface
	// get/list cluster policy violation
	cpvLister kyvernolister.ClusterPolicyViolationLister
	// get/ist namespaced policy violation
	nspvLister kyvernolister.PolicyViolationLister
	// returns true if the cluster policy store has been synced at least once
	pvSynced cache.InformerSynced
	// returns true if the namespaced cluster policy store has been synced at at least once
<<<<<<< HEAD
	nspvSynced cache.InformerSynced
	queue      workqueue.RateLimitingInterface
	dataStore  *dataStore
	log        logr.Logger
=======
	nspvSynced           cache.InformerSynced
	queue                workqueue.RateLimitingInterface
	dataStore            *dataStore
	policyStatusListener policystatus.Listener
>>>>>>> 2768574a
}

//NewDataStore returns an instance of data store
func newDataStore() *dataStore {
	ds := dataStore{
		data: make(map[string]Info),
	}
	return &ds
}

type dataStore struct {
	data map[string]Info
	mu   sync.RWMutex
}

func (ds *dataStore) add(keyHash string, info Info) {
	ds.mu.Lock()
	defer ds.mu.Unlock()
	// queue the key hash
	ds.data[keyHash] = info
}

func (ds *dataStore) lookup(keyHash string) Info {
	ds.mu.RLock()
	defer ds.mu.RUnlock()
	return ds.data[keyHash]
}

func (ds *dataStore) delete(keyHash string) {
	ds.mu.Lock()
	defer ds.mu.Unlock()
	delete(ds.data, keyHash)
}

//Info is a request to create PV
type Info struct {
	PolicyName string
	Resource   unstructured.Unstructured
	Rules      []kyverno.ViolatedRule
	FromSync   bool
}

func (i Info) toKey() string {
	keys := []string{
		i.PolicyName,
		i.Resource.GetKind(),
		i.Resource.GetNamespace(),
		i.Resource.GetName(),
		strconv.Itoa(len(i.Rules)),
	}
	return strings.Join(keys, "/")
}

// make the struct hashable

//GeneratorInterface provides API to create PVs
type GeneratorInterface interface {
	Add(infos ...Info)
}

// NewPVGenerator returns a new instance of policy violation generator
func NewPVGenerator(client *kyvernoclient.Clientset,
	dclient *dclient.Client,
	pvInformer kyvernoinformer.ClusterPolicyViolationInformer,
	nspvInformer kyvernoinformer.PolicyViolationInformer,
<<<<<<< HEAD
	log logr.Logger) *Generator {
	gen := Generator{
		kyvernoInterface: client.KyvernoV1(),
		dclient:          dclient,
		cpvLister:        pvInformer.Lister(),
		pvSynced:         pvInformer.Informer().HasSynced,
		nspvLister:       nspvInformer.Lister(),
		nspvSynced:       nspvInformer.Informer().HasSynced,
		queue:            workqueue.NewNamedRateLimitingQueue(workqueue.DefaultControllerRateLimiter(), workQueueName),
		dataStore:        newDataStore(),
		log:              log,
=======
	policyStatus policystatus.Listener) *Generator {
	gen := Generator{
		kyvernoInterface:     client.KyvernoV1(),
		dclient:              dclient,
		cpvLister:            pvInformer.Lister(),
		pvSynced:             pvInformer.Informer().HasSynced,
		nspvLister:           nspvInformer.Lister(),
		nspvSynced:           nspvInformer.Informer().HasSynced,
		queue:                workqueue.NewNamedRateLimitingQueue(workqueue.DefaultControllerRateLimiter(), workQueueName),
		dataStore:            newDataStore(),
		policyStatusListener: policyStatus,
>>>>>>> 2768574a
	}
	return &gen
}

func (gen *Generator) enqueue(info Info) {
	// add to data map
	keyHash := info.toKey()
	// add to
	// queue the key hash
	gen.dataStore.add(keyHash, info)
	gen.queue.Add(keyHash)
}

//Add queues a policy violation create request
func (gen *Generator) Add(infos ...Info) {
	for _, info := range infos {
		gen.enqueue(info)
	}
}

// Run starts the workers
func (gen *Generator) Run(workers int, stopCh <-chan struct{}) {
	logger := gen.log
	defer utilruntime.HandleCrash()
	logger.Info("start")
	defer logger.Info("shutting down")

	if !cache.WaitForCacheSync(stopCh, gen.pvSynced, gen.nspvSynced) {
		logger.Info("failed to sync informer cache")
	}

	for i := 0; i < workers; i++ {
		go wait.Until(gen.runWorker, time.Second, stopCh)
	}
	<-stopCh
}

func (gen *Generator) runWorker() {
	for gen.processNextWorkitem() {
	}
}

func (gen *Generator) handleErr(err error, key interface{}) {
	logger := gen.log
	if err == nil {
		gen.queue.Forget(key)
		return
	}

	// retires requests if there is error
	if gen.queue.NumRequeues(key) < workQueueRetryLimit {
		logger.Error(err, "failed to sync policy violation", "key", key)
		// Re-enqueue the key rate limited. Based on the rate limiter on the
		// queue and the re-enqueue history, the key will be processed later again.
		gen.queue.AddRateLimited(key)
		return
	}
	gen.queue.Forget(key)
	// remove from data store
	if keyHash, ok := key.(string); ok {
		gen.dataStore.delete(keyHash)
	}
	logger.Error(err, "dropping key out of the queue", "key", key)
}

func (gen *Generator) processNextWorkitem() bool {
	logger := gen.log
	obj, shutdown := gen.queue.Get()
	if shutdown {
		return false
	}

	err := func(obj interface{}) error {
		defer gen.queue.Done(obj)
		var keyHash string
		var ok bool
		if keyHash, ok = obj.(string); !ok {
			gen.queue.Forget(obj)
			logger.Info("incorrect type; expecting type 'string'", "obj", obj)
			return nil
		}
		// lookup data store
		info := gen.dataStore.lookup(keyHash)
		if reflect.DeepEqual(info, Info{}) {
			// empty key
			gen.queue.Forget(obj)
			logger.Info("empty key")
			return nil
		}
		err := gen.syncHandler(info)
		gen.handleErr(err, obj)
		return nil
	}(obj)
	if err != nil {
		logger.Error(err, "failed to process item")
		return true
	}
	return true
}

func (gen *Generator) syncHandler(info Info) error {
	logger := gen.log
	var handler pvGenerator
	builder := newPvBuilder()
	if info.Resource.GetNamespace() == "" {
		// cluster scope resource generate a clusterpolicy violation
<<<<<<< HEAD
		handler = newClusterPV(gen.log.WithName("ClusterPV"), gen.dclient, gen.cpvLister, gen.kyvernoInterface)
	} else {
		// namespaced resources generated a namespaced policy violation in the namespace of the resource
		handler = newNamespacedPV(gen.log.WithName("NamespacedPV"), gen.dclient, gen.nspvLister, gen.kyvernoInterface)
=======
		handler = newClusterPV(gen.dclient, gen.cpvLister, gen.kyvernoInterface, gen.policyStatusListener)
	} else {
		// namespaced resources generated a namespaced policy violation in the namespace of the resource
		handler = newNamespacedPV(gen.dclient, gen.nspvLister, gen.kyvernoInterface, gen.policyStatusListener)
>>>>>>> 2768574a
	}

	failure := false
	pv := builder.generate(info)

	if info.FromSync {
		pv.Annotations = map[string]string{
			"fromSync": "true",
		}
	}

	// Create Policy Violations
	logger.V(4).Info("creating policy violation", "key", info.toKey())
	if err := handler.create(pv); err != nil {
		failure = true
		logger.Error(err, "failed to create policy violation")
	} else {
		logger.Info("created policy violation", "key", info.toKey())
	}

	if failure {
		// even if there is a single failure we requeue the request
		return errors.New("Failed to process some policy violations, re-queuing")
	}
	return nil
}

// Provides an interface to generate policy violations
// implementations for namespaced and cluster PV
type pvGenerator interface {
	create(policyViolation kyverno.PolicyViolationTemplate) error
}<|MERGE_RESOLUTION|>--- conflicted
+++ resolved
@@ -38,17 +38,11 @@
 	// returns true if the cluster policy store has been synced at least once
 	pvSynced cache.InformerSynced
 	// returns true if the namespaced cluster policy store has been synced at at least once
-<<<<<<< HEAD
-	nspvSynced cache.InformerSynced
-	queue      workqueue.RateLimitingInterface
-	dataStore  *dataStore
-	log        logr.Logger
-=======
+	log                  logr.Logger
 	nspvSynced           cache.InformerSynced
 	queue                workqueue.RateLimitingInterface
 	dataStore            *dataStore
 	policyStatusListener policystatus.Listener
->>>>>>> 2768574a
 }
 
 //NewDataStore returns an instance of data store
@@ -114,20 +108,8 @@
 	dclient *dclient.Client,
 	pvInformer kyvernoinformer.ClusterPolicyViolationInformer,
 	nspvInformer kyvernoinformer.PolicyViolationInformer,
-<<<<<<< HEAD
+	policyStatus policystatus.Listener,
 	log logr.Logger) *Generator {
-	gen := Generator{
-		kyvernoInterface: client.KyvernoV1(),
-		dclient:          dclient,
-		cpvLister:        pvInformer.Lister(),
-		pvSynced:         pvInformer.Informer().HasSynced,
-		nspvLister:       nspvInformer.Lister(),
-		nspvSynced:       nspvInformer.Informer().HasSynced,
-		queue:            workqueue.NewNamedRateLimitingQueue(workqueue.DefaultControllerRateLimiter(), workQueueName),
-		dataStore:        newDataStore(),
-		log:              log,
-=======
-	policyStatus policystatus.Listener) *Generator {
 	gen := Generator{
 		kyvernoInterface:     client.KyvernoV1(),
 		dclient:              dclient,
@@ -137,8 +119,8 @@
 		nspvSynced:           nspvInformer.Informer().HasSynced,
 		queue:                workqueue.NewNamedRateLimitingQueue(workqueue.DefaultControllerRateLimiter(), workQueueName),
 		dataStore:            newDataStore(),
+		log:                  log,
 		policyStatusListener: policyStatus,
->>>>>>> 2768574a
 	}
 	return &gen
 }
@@ -245,17 +227,10 @@
 	builder := newPvBuilder()
 	if info.Resource.GetNamespace() == "" {
 		// cluster scope resource generate a clusterpolicy violation
-<<<<<<< HEAD
-		handler = newClusterPV(gen.log.WithName("ClusterPV"), gen.dclient, gen.cpvLister, gen.kyvernoInterface)
+		handler = newClusterPV(gen.log.WithName("ClusterPV"), gen.dclient, gen.cpvLister, gen.kyvernoInterface, gen.policyStatusListener)
 	} else {
 		// namespaced resources generated a namespaced policy violation in the namespace of the resource
-		handler = newNamespacedPV(gen.log.WithName("NamespacedPV"), gen.dclient, gen.nspvLister, gen.kyvernoInterface)
-=======
-		handler = newClusterPV(gen.dclient, gen.cpvLister, gen.kyvernoInterface, gen.policyStatusListener)
-	} else {
-		// namespaced resources generated a namespaced policy violation in the namespace of the resource
-		handler = newNamespacedPV(gen.dclient, gen.nspvLister, gen.kyvernoInterface, gen.policyStatusListener)
->>>>>>> 2768574a
+		handler = newNamespacedPV(gen.log.WithName("NamespacedPV"), gen.dclient, gen.nspvLister, gen.kyvernoInterface, gen.policyStatusListener)
 	}
 
 	failure := false
