--- conflicted
+++ resolved
@@ -16,11 +16,7 @@
 	certs string,
 	kubeClient kubernetes.Interface,
 ) (credentials.TransportCredentials, error) {
-<<<<<<< HEAD
-	secret, err := kubeClient.CoreV1().Secrets(config.KyvernoNamespace()).Get(ctx, certs, v1.GetOptions{})
-=======
 	secret, err := kubeClient.CoreV1().Secrets(config.KyvernoNamespace()).Get(ctx, certs, metav1.GetOptions{})
->>>>>>> 34fe6c90
 	if err != nil {
 		return nil, fmt.Errorf("error fetching certificate from secret")
 	}
