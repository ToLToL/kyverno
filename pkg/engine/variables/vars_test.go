--- conflicted
+++ resolved
@@ -2,11 +2,8 @@
 
 import (
 	"encoding/json"
-<<<<<<< HEAD
 	"strings"
-=======
 	"fmt"
->>>>>>> c08843ef
 	"testing"
 
 	"github.com/kyverno/kyverno/pkg/engine/context"
