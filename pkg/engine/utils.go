package engine

import (
	"encoding/json"
	"strings"
	"time"

	"github.com/golang/glog"

	"github.com/minio/minio/pkg/wildcard"
	kyverno "github.com/nirmata/kyverno/pkg/api/kyverno/v1"
	"github.com/nirmata/kyverno/pkg/engine/anchor"
	"github.com/nirmata/kyverno/pkg/engine/operator"
	"github.com/nirmata/kyverno/pkg/utils"
	metav1 "k8s.io/apimachinery/pkg/apis/meta/v1"
	"k8s.io/apimachinery/pkg/apis/meta/v1/unstructured"
	"k8s.io/apimachinery/pkg/labels"
)

//EngineStats stores in the statistics for a single application of resource
type EngineStats struct {
	// average time required to process the policy rules on a resource
	ExecutionTime time.Duration
	// Count of rules that were applied succesfully
	RulesAppliedCount int
}

//MatchesResourceDescription checks if the resource matches resource desription of the rule or not
func MatchesResourceDescription(resource unstructured.Unstructured, rule kyverno.Rule) bool {
	matches := rule.MatchResources.ResourceDescription
	exclude := rule.ExcludeResources.ResourceDescription

	if !findKind(matches.Kinds, resource.GetKind()) {
		return false
	}

	name := resource.GetName()

	namespace := resource.GetNamespace()

	if matches.Name != "" {
		// Matches
		if !wildcard.Match(matches.Name, name) {
			return false
		}
	}

	// Matches
	// check if the resource namespace is defined in the list of namespace pattern
	if len(matches.Namespaces) > 0 && !utils.ContainsNamepace(matches.Namespaces, namespace) {
		return false
	}

	// Matches
	if matches.Selector != nil {
		selector, err := metav1.LabelSelectorAsSelector(matches.Selector)
		if err != nil {
			glog.Error(err)
			return false
		}
		if !selector.Matches(labels.Set(resource.GetLabels())) {
			return false
		}
	}

	excludeName := func(name string) Condition {
		if exclude.Name == "" {
			return NotEvaluate
		}
		if wildcard.Match(exclude.Name, name) {
			return Skip
		}
		return Process
	}

	excludeNamespace := func(namespace string) Condition {
		if len(exclude.Namespaces) == 0 {
			return NotEvaluate
		}
		if utils.ContainsNamepace(exclude.Namespaces, namespace) {
			return Skip
		}
		return Process
	}

	excludeSelector := func(labelsMap map[string]string) Condition {
		if exclude.Selector == nil {
			return NotEvaluate
		}
		selector, err := metav1.LabelSelectorAsSelector(exclude.Selector)
		// if the label selector is incorrect, should be fail or
		if err != nil {
			glog.Error(err)
			return Skip
		}
		if selector.Matches(labels.Set(labelsMap)) {
			return Skip
		}
		return Process
	}

	excludeKind := func(kind string) Condition {
		if len(exclude.Kinds) == 0 {
			return NotEvaluate
		}

		if findKind(exclude.Kinds, kind) {
			return Skip
		}

		return Process
	}

	// 0 -> dont check
	// 1 -> is not to be exclude
	// 2 -> to be exclude
	excludeEval := []Condition{}

	if ret := excludeName(resource.GetName()); ret != NotEvaluate {
		excludeEval = append(excludeEval, ret)
	}
	if ret := excludeNamespace(resource.GetNamespace()); ret != NotEvaluate {
		excludeEval = append(excludeEval, ret)
	}
	if ret := excludeSelector(resource.GetLabels()); ret != NotEvaluate {
		excludeEval = append(excludeEval, ret)
	}
	if ret := excludeKind(resource.GetKind()); ret != NotEvaluate {
		excludeEval = append(excludeEval, ret)
	}
	// Filtered NotEvaluate

	if len(excludeEval) == 0 {
		// nothing to exclude
		return true
	}
	return func() bool {
		for _, ret := range excludeEval {
			if ret == Process {
				return true
			}
		}
		return false
	}()
}

type Condition int

const (
	NotEvaluate Condition = 0
	Process     Condition = 1
	Skip        Condition = 2
)

// ParseResourceInfoFromObject get kind/namepace/name from resource
func ParseResourceInfoFromObject(rawResource []byte) string {

	kind := ParseKindFromObject(rawResource)
	namespace := ParseNamespaceFromObject(rawResource)
	name := ParseNameFromObject(rawResource)
	return strings.Join([]string{kind, namespace, name}, "/")
}

//ParseKindFromObject get kind from resource
func ParseKindFromObject(bytes []byte) string {
	var objectJSON map[string]interface{}
	json.Unmarshal(bytes, &objectJSON)

	return objectJSON["kind"].(string)
}

//ParseNameFromObject extracts resource name from JSON obj
func ParseNameFromObject(bytes []byte) string {
	var objectJSON map[string]interface{}
	json.Unmarshal(bytes, &objectJSON)
	meta, ok := objectJSON["metadata"]
	if !ok {
		return ""
	}

	metaMap, ok := meta.(map[string]interface{})
	if !ok {
		return ""
	}
	if name, ok := metaMap["name"].(string); ok {
		return name
	}
	return ""
}

// ParseNamespaceFromObject extracts the namespace from the JSON obj
func ParseNamespaceFromObject(bytes []byte) string {
	var objectJSON map[string]interface{}
	json.Unmarshal(bytes, &objectJSON)
	meta, ok := objectJSON["metadata"]
	if !ok {
		return ""
	}
	metaMap, ok := meta.(map[string]interface{})
	if !ok {
		return ""
	}

	if name, ok := metaMap["namespace"].(string); ok {
		return name
	}

	return ""
}

// getAnchorsFromMap gets the conditional anchor map
func getAnchorsFromMap(anchorsMap map[string]interface{}) map[string]interface{} {
	result := make(map[string]interface{})

	for key, value := range anchorsMap {
		if anchor.IsConditionAnchor(key) {
			result[key] = value
		}
	}

	return result
}

// getAnchorAndElementsFromMap gets the condition anchor map and resource map without anchor
func getAnchorAndElementsFromMap(anchorsMap map[string]interface{}) (map[string]interface{}, map[string]interface{}) {
	anchors := make(map[string]interface{})
	elementsWithoutanchor := make(map[string]interface{})
	for key, value := range anchorsMap {
		if anchor.IsConditionAnchor(key) {
			anchors[key] = value
		} else if !anchor.IsAddingAnchor(key) {
			elementsWithoutanchor[key] = value
		}
	}

	return anchors, elementsWithoutanchor
}

func getAnchorFromMap(anchorsMap map[string]interface{}) (string, interface{}) {
	for key, value := range anchorsMap {
		if anchor.IsConditionAnchor(key) || anchor.IsExistanceAnchor(key) {
			return key, value
		}
	}

	return "", nil
}

func findKind(kinds []string, kindGVK string) bool {
	for _, kind := range kinds {
		if kind == kindGVK {
			return true
		}
	}
	return false
}

// func isConditionAnchor(str string) bool {
// 	if len(str) < 2 {
// 		return false
// 	}

// 	return (str[0] == '(' && str[len(str)-1] == ')')
// }

func getRawKeyIfWrappedWithAttributes(str string) string {
	if len(str) < 2 {
		return str
	}

	if str[0] == '(' && str[len(str)-1] == ')' {
		return str[1 : len(str)-1]
	} else if (str[0] == '$' || str[0] == '^' || str[0] == '+' || str[0] == '=') && (str[1] == '(' && str[len(str)-1] == ')') {
		return str[2 : len(str)-1]
	} else {
		return str
	}
}

func isStringIsReference(str string) bool {
	if len(str) < len(operator.ReferenceSign) {
		return false
	}

	return str[0] == '$' && str[1] == '(' && str[len(str)-1] == ')'
}

<<<<<<< HEAD
// // Checks if array object matches anchors. If not - skip - return true
// func skipArrayObject(object, anchors map[string]interface{}) bool {
// 	for key, pattern := range anchors {
// 		key = key[1 : len(key)-1]

// 		value, ok := object[key]
// 		if !ok {
// 			return true
// 		}

// 		if !ValidateValueWithPattern(value, pattern) {
// 			return true
// 		}
// 	}

// 	return false
// }

=======
>>>>>>> 5b8ab384
// removeAnchor remove special characters around anchored key
func removeAnchor(key string) string {
	if anchor.IsConditionAnchor(key) {
		return key[1 : len(key)-1]
	}

	if anchor.IsExistanceAnchor(key) || anchor.IsAddingAnchor(key) || anchor.IsEqualityAnchor(key) || anchor.IsNegationAnchor(key) {
		return key[2 : len(key)-1]
	}

	return key
}

type resourceInfo struct {
	Resource unstructured.Unstructured
	Gvk      *metav1.GroupVersionKind
}

func ConvertToUnstructured(data []byte) (*unstructured.Unstructured, error) {
	resource := &unstructured.Unstructured{}
	err := resource.UnmarshalJSON(data)
	if err != nil {
		glog.V(4).Infof("failed to unmarshall resource: %v", err)
		return nil, err
	}
	return resource, nil
}

type RuleType int

const (
	Mutation RuleType = iota
	Validation
	Generation
	All
)

func (ri RuleType) String() string {
	return [...]string{
		"Mutation",
		"Validation",
		"Generation",
		"All",
	}[ri]
}<|MERGE_RESOLUTION|>--- conflicted
+++ resolved
@@ -285,27 +285,6 @@
 	return str[0] == '$' && str[1] == '(' && str[len(str)-1] == ')'
 }
 
-<<<<<<< HEAD
-// // Checks if array object matches anchors. If not - skip - return true
-// func skipArrayObject(object, anchors map[string]interface{}) bool {
-// 	for key, pattern := range anchors {
-// 		key = key[1 : len(key)-1]
-
-// 		value, ok := object[key]
-// 		if !ok {
-// 			return true
-// 		}
-
-// 		if !ValidateValueWithPattern(value, pattern) {
-// 			return true
-// 		}
-// 	}
-
-// 	return false
-// }
-
-=======
->>>>>>> 5b8ab384
 // removeAnchor remove special characters around anchored key
 func removeAnchor(key string) string {
 	if anchor.IsConditionAnchor(key) {
