package engine

import (
	"encoding/json"
	"fmt"

	"github.com/golang/glog"
	kyverno "github.com/nirmata/kyverno/pkg/api/kyverno/v1alpha1"
	client "github.com/nirmata/kyverno/pkg/dclient"
	"github.com/nirmata/kyverno/pkg/info"
	"github.com/nirmata/kyverno/pkg/utils"
	metav1 "k8s.io/apimachinery/pkg/apis/meta/v1"
	"k8s.io/apimachinery/pkg/apis/meta/v1/unstructured"
	"k8s.io/apimachinery/pkg/runtime"
)

//Generate apply generation rules on a resource
func Generate(client *client.Client, policy *kyverno.Policy, ns unstructured.Unstructured) []info.RuleInfo {
	ris := []info.RuleInfo{}
	for _, rule := range policy.Spec.Rules {
		if rule.Generation == (kyverno.Generation{}) {
			continue
		}
		ri := info.NewRuleInfo(rule.Name, info.Generation)
		err := applyRuleGenerator(client, ns, rule.Generation, policy.GetCreationTimestamp())
		if err != nil {
			ri.Fail()
			ri.Addf("Rule %s: Failed to apply rule generator, err %v.", rule.Name, err)
		} else {
			ri.Addf("Rule %s: Generation succesfully.", rule.Name)
		}
		ris = append(ris, ri)

	}
	return ris
}

<<<<<<< HEAD
func applyRuleGenerator(client *client.Client, ns unstructured.Unstructured, gen *v1alpha1.Generation, policyCreationTime metav1.Time) error {
=======
func applyRuleGenerator(client *client.Client, ns unstructured.Unstructured, gen kyverno.Generation) error {
>>>>>>> aed0ed0d
	var err error
	resource := &unstructured.Unstructured{}
	var rdata map[string]interface{}
	// To manage existing resource , we compare the creation time for the default resource to be generate and policy creation time
	processExisting := func() bool {
		nsCreationTime := ns.GetCreationTimestamp()
		return nsCreationTime.Before(&policyCreationTime)
	}()
	if gen.Data != nil {
		// 1> Check if resource exists
		obj, err := client.GetResource(gen.Kind, ns.GetName(), gen.Name)
		if err == nil {
			// 2> If already exsists, then verify the content is contained
			// found the resource
			// check if the rule is create, if yes, then verify if the specified configuration is present in the resource
			ok, err := checkResource(gen.Data, obj)
			if err != nil {
				return err
			}
			if !ok {
				return fmt.Errorf("rule configuration not present in resource %s/%s", ns.GetName(), gen.Name)
			}
			return nil
		}
		rdata, err = runtime.DefaultUnstructuredConverter.ToUnstructured(&gen.Data)
		if err != nil {
			glog.Error(err)
			return err
		}
	}
	if gen.Clone != (kyverno.CloneFrom{}) {
		// 1> Check if resource exists
		_, err := client.GetResource(gen.Kind, ns.GetName(), gen.Name)
		if err == nil {
			return nil
		}
		// 2> If already exists return
		resource, err = client.GetResource(gen.Kind, gen.Clone.Namespace, gen.Clone.Name)
		if err != nil {
			return err
		}
		rdata = resource.UnstructuredContent()
	}
	if processExisting {
		// for existing resources we generate an error which indirectly generates a policy violation
		return fmt.Errorf("resource %s not found in existing namespace %s", gen.Name, ns.GetName())
	}
	resource.SetUnstructuredContent(rdata)
	resource.SetName(gen.Name)
	resource.SetNamespace(ns.GetName())
	// Reset resource version
	resource.SetResourceVersion("")
	_, err = client.CreateResource(gen.Kind, ns.GetName(), resource, false)
	if err != nil {
		return err
	}
	return nil
}

func checkResource(config interface{}, resource *unstructured.Unstructured) (bool, error) {
	var err error

	objByte, err := resource.MarshalJSON()
	if err != nil {
		// unable to parse the json
		return false, err
	}
	err = resource.UnmarshalJSON(objByte)
	if err != nil {
		// unable to parse the json
		return false, err
	}
	// marshall and unmarshall json to verify if its right format
	configByte, err := json.Marshal(config)
	if err != nil {
		// unable to marshall the config
		return false, err
	}
	var configData interface{}
	err = json.Unmarshal(configByte, &configData)
	if err != nil {
		// unable to unmarshall
		return false, err

	}

	var objData interface{}
	err = json.Unmarshal(objByte, &objData)
	if err != nil {
		// unable to unmarshall
		return false, err
	}

	// Check if the config is a subset of resource
	return utils.JSONsubsetValue(configData, objData), nil
}<|MERGE_RESOLUTION|>--- conflicted
+++ resolved
@@ -15,7 +15,7 @@
 )
 
 //Generate apply generation rules on a resource
-func Generate(client *client.Client, policy *kyverno.Policy, ns unstructured.Unstructured) []info.RuleInfo {
+func Generate(client *client.Client, policy kyverno.Policy, ns unstructured.Unstructured) []info.RuleInfo {
 	ris := []info.RuleInfo{}
 	for _, rule := range policy.Spec.Rules {
 		if rule.Generation == (kyverno.Generation{}) {
@@ -35,11 +35,7 @@
 	return ris
 }
 
-<<<<<<< HEAD
-func applyRuleGenerator(client *client.Client, ns unstructured.Unstructured, gen *v1alpha1.Generation, policyCreationTime metav1.Time) error {
-=======
-func applyRuleGenerator(client *client.Client, ns unstructured.Unstructured, gen kyverno.Generation) error {
->>>>>>> aed0ed0d
+func applyRuleGenerator(client *client.Client, ns unstructured.Unstructured, gen kyverno.Generation, policyCreationTime metav1.Time) error {
 	var err error
 	resource := &unstructured.Unstructured{}
 	var rdata map[string]interface{}
