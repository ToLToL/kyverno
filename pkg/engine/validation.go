--- conflicted
+++ resolved
@@ -3,16 +3,14 @@
 import (
 	"encoding/json"
 	"fmt"
+	"log"
 
-<<<<<<< HEAD
-func Validate(policy types.Policy, rawResource []byte) {}
-=======
 	kubepolicy "github.com/nirmata/kube-policy/pkg/apis/policy/v1alpha1"
 	"github.com/nirmata/kube-policy/pkg/engine/mutation"
 	metav1 "k8s.io/apimachinery/pkg/apis/meta/v1"
 )
 
-func (p *policyEngine) Validate(policy kubepolicy.Policy, rawResource []byte, gvk metav1.GroupVersionKind) bool {
+func Validate(policy kubepolicy.Policy, rawResource []byte, gvk metav1.GroupVersionKind) bool {
 	var resource interface{}
 	json.Unmarshal(rawResource, &resource)
 
@@ -26,18 +24,18 @@
 
 		err := rule.Validate()
 		if err != nil {
-			p.logger.Printf("Rule has invalid structure: rule number = %d, rule name = %s in policy %s, err: %v\n", i, rule.Name, policy.ObjectMeta.Name, err)
+			log.Printf("Rule has invalid structure: rule number = %d, rule name = %s in policy %s, err: %v\n", i, rule.Name, policy.ObjectMeta.Name, err)
 			continue
 		}
 
 		ok, err := mutation.ResourceMeetsRules(rawResource, rule.ResourceDescription, gvk)
 		if err != nil {
-			p.logger.Printf("Rule has invalid data: rule number = %d, rule name = %s in policy %s, err: %v\n", i, rule.Name, policy.ObjectMeta.Name, err)
+			log.Printf("Rule has invalid data: rule number = %d, rule name = %s in policy %s, err: %v\n", i, rule.Name, policy.ObjectMeta.Name, err)
 			continue
 		}
 
 		if !ok {
-			p.logger.Printf("Rule is not applicable t the request: rule number = %d, rule name = %s in policy %s, err: %v\n", i, rule.Name, policy.ObjectMeta.Name, err)
+			log.Printf("Rule is not applicable t the request: rule number = %d, rule name = %s in policy %s, err: %v\n", i, rule.Name, policy.ObjectMeta.Name, err)
 			continue
 		}
 
@@ -46,10 +44,10 @@
 		}
 
 		if err := traverseAndValidate(resource, rule.Validation.Pattern); err != nil {
-			p.logger.Printf("Validation with the rule %s has failed %s: %s\n", rule.Name, err.Error(), *rule.Validation.Message)
+			log.Printf("Validation with the rule %s has failed %s: %s\n", rule.Name, err.Error(), *rule.Validation.Message)
 			allowed = false
 		} else {
-			p.logger.Printf("Validation rule %s is successful %s: %s\n", rule.Name, err.Error(), *rule.Validation.Message)
+			log.Printf("Validation rule %s is successful %s: %s\n", rule.Name, err.Error(), *rule.Validation.Message)
 		}
 	}
 
@@ -101,5 +99,4 @@
 
 func checkForOperator(value int, pattern string) bool {
 	return true
-}
->>>>>>> af9d1071
+}