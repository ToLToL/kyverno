--- conflicted
+++ resolved
@@ -7,18 +7,6 @@
 	"strings"
 	"time"
 
-<<<<<<< HEAD
-	kyverno "github.com/kyverno/kyverno/api/kyverno/v1"
-	"github.com/kyverno/kyverno/pkg/autogen"
-	"github.com/kyverno/kyverno/pkg/engine/common"
-	"github.com/kyverno/kyverno/pkg/engine/context"
-	"github.com/kyverno/kyverno/pkg/pss"
-	"github.com/pkg/errors"
-	"k8s.io/apiextensions-apiserver/pkg/apis/apiextensions"
-	"k8s.io/pod-security-admission/api"
-
-=======
->>>>>>> d92e1652
 	"github.com/go-logr/logr"
 	gojmespath "github.com/jmespath/go-jmespath"
 	kyvernov1 "github.com/kyverno/kyverno/api/kyverno/v1"
@@ -29,15 +17,14 @@
 	"github.com/kyverno/kyverno/pkg/engine/response"
 	"github.com/kyverno/kyverno/pkg/engine/validate"
 	"github.com/kyverno/kyverno/pkg/engine/variables"
+	"github.com/kyverno/kyverno/pkg/pss"
 	"github.com/kyverno/kyverno/pkg/utils"
-<<<<<<< HEAD
+	"github.com/pkg/errors"
 	corev1 "k8s.io/api/core/v1"
+	"k8s.io/apiextensions-apiserver/pkg/apis/apiextensions"
 	v1 "k8s.io/apimachinery/pkg/apis/meta/v1"
-=======
-	"github.com/pkg/errors"
-	"k8s.io/apiextensions-apiserver/pkg/apis/apiextensions"
->>>>>>> d92e1652
 	"k8s.io/apimachinery/pkg/apis/meta/v1/unstructured"
+	"k8s.io/pod-security-admission/api"
 	"sigs.k8s.io/controller-runtime/pkg/log"
 )
 
@@ -192,12 +179,8 @@
 	anyAllConditions apiextensions.JSON
 	pattern          apiextensions.JSON
 	anyPattern       apiextensions.JSON
-<<<<<<< HEAD
-	deny             *kyverno.Deny
-	podSecurity      kyverno.PodSecurity
-=======
 	deny             *kyvernov1.Deny
->>>>>>> d92e1652
+	podSecurity      kyvernov1.PodSecurity
 }
 
 func newValidator(log logr.Logger, ctx *PolicyContext, rule *kyvernov1.Rule) *validator {
