package engine

import (
	"encoding/json"
	"testing"

	kyverno "github.com/nirmata/kyverno/pkg/api/kyverno/v1alpha1"
	"gotest.tools/assert"
)

func TestValidateString_AsteriskTest(t *testing.T) {
	pattern := "*"
	value := "anything"
	empty := ""

	assert.Assert(t, validateString(value, pattern, Equal))
	assert.Assert(t, validateString(empty, pattern, Equal))
}

func TestValidateString_LeftAsteriskTest(t *testing.T) {
	pattern := "*right"
	value := "leftright"
	right := "right"

	assert.Assert(t, validateString(value, pattern, Equal))
	assert.Assert(t, validateString(right, pattern, Equal))

	value = "leftmiddle"
	middle := "middle"

	assert.Assert(t, !validateString(value, pattern, Equal))
	assert.Assert(t, !validateString(middle, pattern, Equal))
}

func TestValidateString_MiddleAsteriskTest(t *testing.T) {
	pattern := "ab*ba"
	value := "abbeba"
	assert.Assert(t, validateString(value, pattern, Equal))

	value = "abbca"
	assert.Assert(t, !validateString(value, pattern, Equal))
}

func TestValidateString_QuestionMark(t *testing.T) {
	pattern := "ab?ba"
	value := "abbba"
	assert.Assert(t, validateString(value, pattern, Equal))

	value = "abbbba"
	assert.Assert(t, !validateString(value, pattern, Equal))
}

func TestSkipArrayObject_OneAnchor(t *testing.T) {

	rawAnchors := []byte(`{
		"(name)":"nirmata-*"
	}`)
	rawResource := []byte(`{
		"name":"nirmata-resource",
		"namespace":"kyverno",
		"object":{
			"label":"app",
			"array":[
				1,
				2,
				3
			]
		}
	}`)

	var resource, anchor map[string]interface{}

	json.Unmarshal(rawAnchors, &anchor)
	json.Unmarshal(rawResource, &resource)

	assert.Assert(t, !skipArrayObject(resource, anchor))
}

func TestSkipArrayObject_OneNumberAnchorPass(t *testing.T) {

	rawAnchors := []byte(`{
		"(count)":1
	}`)
	rawResource := []byte(`{
		"name":"nirmata-resource",
		"count":1,
		"namespace":"kyverno",
		"object":{
			"label":"app",
			"array":[
				1,
				2,
				3
			]
		}
	}`)

	var resource, anchor map[string]interface{}

	json.Unmarshal(rawAnchors, &anchor)
	json.Unmarshal(rawResource, &resource)

	assert.Assert(t, !skipArrayObject(resource, anchor))
}

func TestSkipArrayObject_TwoAnchorsPass(t *testing.T) {
	rawAnchors := []byte(`{
		"(name)":"nirmata-*",
		"(namespace)":"kyv?rno"
	}`)
	rawResource := []byte(`{
		"name":"nirmata-resource",
		"namespace":"kyverno",
		"object":{
			"label":"app",
			"array":[
				1,
				2,
				3
			]
		}
	}`)

	var resource, anchor map[string]interface{}

	json.Unmarshal(rawAnchors, &anchor)
	json.Unmarshal(rawResource, &resource)

	assert.Assert(t, !skipArrayObject(resource, anchor))
}

func TestSkipArrayObject_TwoAnchorsSkip(t *testing.T) {
	rawAnchors := []byte(`{
		"(name)":"nirmata-*",
		"(namespace)":"some-?olicy"
	}`)
	rawResource := []byte(`{
		"name":"nirmata-resource",
		"namespace":"kyverno",
		"object":{
			"label":"app",
			"array":[
				1,
				2,
				3
			]
		}
	}`)

	var resource, anchor map[string]interface{}

	json.Unmarshal(rawAnchors, &anchor)
	json.Unmarshal(rawResource, &resource)

	assert.Assert(t, skipArrayObject(resource, anchor))
}

func TestGetAnchorsFromMap_ThereAreAnchors(t *testing.T) {
	rawMap := []byte(`{
		"(name)":"nirmata-*",
		"notAnchor1":123,
		"(namespace)":"kube-?olicy",
		"notAnchor2":"sample-text",
		"object":{
			"key1":"value1",
			"(key2)":"value2"
		}
	}`)

	var unmarshalled map[string]interface{}
	json.Unmarshal(rawMap, &unmarshalled)

	actualMap := getAnchorsFromMap(unmarshalled)
	assert.Equal(t, len(actualMap), 2)
	assert.Equal(t, actualMap["(name)"].(string), "nirmata-*")
	assert.Equal(t, actualMap["(namespace)"].(string), "kube-?olicy")
}

func TestGetAnchorsFromMap_ThereAreNoAnchors(t *testing.T) {
	rawMap := []byte(`{
		"name":"nirmata-*",
		"notAnchor1":123,
		"namespace":"kube-?olicy",
		"notAnchor2":"sample-text",
		"object":{
			"key1":"value1",
			"(key2)":"value2"
		}
	}`)

	var unmarshalled map[string]interface{}
	json.Unmarshal(rawMap, &unmarshalled)

	actualMap := getAnchorsFromMap(unmarshalled)
	assert.Assert(t, len(actualMap) == 0)
}

func TestValidateMap(t *testing.T) {
	rawPattern := []byte(`{
		"spec":{
			"template":{
				"spec":{
					"containers":[
						{
							"name":"?*",
							"resources":{
								"requests":{
									"cpu":"<4|8"
								}
							}
						}
					]
				}
			}
		}
	}`)
	rawMap := []byte(`{
		"apiVersion":"apps/v1",
		"kind":"Deployment",
		"metadata":{
			"name":"nginx-deployment",
			"labels":{
				"app":"nginx"
			}
		},
		"spec":{
			"replicas":3,
			"selector":{
				"matchLabels":{
					"app":"nginx"
				}
			},
			"template":{
				"metadata":{
					"labels":{
						"app":"nginx"
					}
				},
				"spec":{
					"securityContext":{
						"runAsNonRoot":true
					},
					"containers":[
						{
							"name":"nginx",
							"image":"https://nirmata/nginx:latest",
							"imagePullPolicy":"Always",
							"readinessProbe":{
								"exec":{
									"command":[
										"cat",
										"/tmp/healthy"
									]
								},
								"initialDelaySeconds":5,
								"periodSeconds":10
							},
							"livenessProbe":{
								"tcpSocket":{
									"port":8080
								},
								"initialDelaySeconds":15,
								"periodSeconds":11
							},
							"resources":{
								"limits":{
									"memory":"2Gi",
									"cpu":8
								},
								"requests":{
									"memory":"512Mi",
									"cpu":"8"
								}
							},
							"ports":[
								{
									"containerPort":80
								}
							]
						}
					]
				}
			}
		}
	}`)

	var pattern, resource map[string]interface{}
	json.Unmarshal(rawPattern, &pattern)
	json.Unmarshal(rawMap, &resource)

	path, err := validateMap(resource, pattern, pattern, "/")
	assert.Equal(t, path, "")
	assert.NilError(t, err)
}

func TestValidateMap_AsteriskForInt(t *testing.T) {
	rawPattern := []byte(`{
		"spec":{
			"template":{
				"spec":{
					"containers":[
						{
							"name":"*",
							"livenessProbe":{
								"periodSeconds":"*"
							}
						}
					]
				}
			}
		}
	}`)
	rawMap := []byte(`{
		"apiVersion":"apps/v1",
		"kind":"StatefulSet",
		"metadata":{
			"name":"game-web",
			"labels":{
				"originalLabel":"isHere"
			}
		},
		"spec":{
			"selector":{
				"matchLabels":{
					"app":"nginxo"
				}
			},
			"serviceName":"nginxo",
			"replicas":3,
			"template":{
				"metadata":{
					"labels":{
						"app":"nginxo"
					}
				},
				"spec":{
					"terminationGracePeriodSeconds":10,
					"containers":[
						{
							"name":"nginxo",
							"image":"k8s.gcr.io/nginx-but-no-slim:0.8",
							"ports":[
								{
									"containerPort":8780,
									"name":"webp"
								}
							],
							"volumeMounts":[
								{
									"name":"www",
									"mountPath":"/usr/share/nginxo/html"
								}
							],
							"livenessProbe":{
								"periodSeconds":11
							}
						}
					]
				}
			},
			"volumeClaimTemplates":[
				{
					"metadata":{
						"name":"www"
					},
					"spec":{
						"accessModes":[
							"ReadWriteOnce"
						],
						"storageClassName":"my-storage-class",
						"resources":{
							"requests":{
								"storage":"1Gi"
							}
						}
					}
				}
			]
		}
	}
	`)

	var pattern, resource map[string]interface{}
	json.Unmarshal(rawPattern, &pattern)
	json.Unmarshal(rawMap, &resource)

	path, err := validateMap(resource, pattern, pattern, "/")
	t.Log(path)
	assert.NilError(t, err)
}

func TestValidateMap_AsteriskForMap(t *testing.T) {
	rawPattern := []byte(`{
		"spec":{
			"template":{
				"spec":{
					"containers":[
						{
							"name":"*",
							"livenessProbe":"*"
						}
					]
				}
			}
		}
	}`)
	rawMap := []byte(`{
		"apiVersion":"apps/v1",
		"kind":"StatefulSet",
		"metadata":{
			"name":"game-web",
			"labels":{
				"originalLabel":"isHere"
			}
		},
		"spec":{
			"selector":{
				"matchLabels":{
					"app":"nginxo"
				}
			},
			"serviceName":"nginxo",
			"replicas":3,
			"template":{
				"metadata":{
					"labels":{
						"app":"nginxo"
					}
				},
				"spec":{
					"terminationGracePeriodSeconds":10,
					"containers":[
						{
							"name":"nginxo",
							"image":"k8s.gcr.io/nginx-but-no-slim:0.8",
							"ports":[
								{
									"containerPort":8780,
									"name":"webp"
								}
							],
							"volumeMounts":[
								{
									"name":"www",
									"mountPath":"/usr/share/nginxo/html"
								}
							],
							"livenessProbe":{
								"periodSeconds":11
							}
						}
					]
				}
			},
			"volumeClaimTemplates":[
				{
					"metadata":{
						"name":"www"
					},
					"spec":{
						"accessModes":[
							"ReadWriteOnce"
						],
						"storageClassName":"my-storage-class",
						"resources":{
							"requests":{
								"storage":"1Gi"
							}
						}
					}
				}
			]
		}
	}`)

	var pattern, resource map[string]interface{}
	json.Unmarshal(rawPattern, &pattern)
	json.Unmarshal(rawMap, &resource)

	path, err := validateMap(resource, pattern, pattern, "/")
	assert.Equal(t, path, "")
	assert.NilError(t, err)
}

func TestValidateMap_AsteriskForArray(t *testing.T) {
	rawPattern := []byte(`{
		"spec":{
			"template":{
				"spec":{
					"containers":"*"
				}
			}
		}
	}`)
	rawMap := []byte(`{
		"apiVersion":"apps/v1",
		"kind":"StatefulSet",
		"metadata":{
			"name":"game-web",
			"labels":{
				"originalLabel":"isHere"
			}
		},
		"spec":{
			"selector":{
				"matchLabels":{
					"app":"nginxo"
				}
			},
			"serviceName":"nginxo",
			"replicas":3,
			"template":{
				"metadata":{
					"labels":{
						"app":"nginxo"
					}
				},
				"spec":{
					"terminationGracePeriodSeconds":10,
					"containers":[
						{
							"name":"nginxo",
							"image":"k8s.gcr.io/nginx-but-no-slim:0.8",
							"ports":[
								{
									"containerPort":8780,
									"name":"webp"
								}
							],
							"volumeMounts":[
								{
									"name":"www",
									"mountPath":"/usr/share/nginxo/html"
								}
							],
							"livenessProbe":{
								"periodSeconds":11
							}
						}
					]
				}
			},
			"volumeClaimTemplates":[
				{
					"metadata":{
						"name":"www"
					},
					"spec":{
						"accessModes":[
							"ReadWriteOnce"
						],
						"storageClassName":"my-storage-class",
						"resources":{
							"requests":{
								"storage":"1Gi"
							}
						}
					}
				}
			]
		}
	}`)

	var pattern, resource map[string]interface{}
	json.Unmarshal(rawPattern, &pattern)
	json.Unmarshal(rawMap, &resource)

	path, err := validateMap(resource, pattern, pattern, "/")
	assert.Equal(t, path, "")
	assert.NilError(t, err)
}

func TestValidateMap_AsteriskFieldIsMissing(t *testing.T) {
	rawPattern := []byte(`{
		"spec":{
			"template":{
				"spec":{
					"containers":[
						{
							"name":"*",
							"livenessProbe":"*"
						}
					]
				}
			}
		}
	}`)
	rawMap := []byte(`{
		"apiVersion":"apps/v1",
		"kind":"StatefulSet",
		"metadata":{
			"name":"game-web",
			"labels":{
				"originalLabel":"isHere"
			}
		},
		"spec":{
			"selector":{
				"matchLabels":{
					"app":"nginxo"
				}
			},
			"serviceName":"nginxo",
			"replicas":3,
			"template":{
				"metadata":{
					"labels":{
						"app":"nginxo"
					}
				},
				"spec":{
					"terminationGracePeriodSeconds":10,
					"containers":[
						{
							"name":"nginxo",
							"image":"k8s.gcr.io/nginx-but-no-slim:0.8",
							"ports":[
								{
									"containerPort":8780,
									"name":"webp"
								}
							],
							"volumeMounts":[
								{
									"name":"www",
									"mountPath":"/usr/share/nginxo/html"
								}
							],
							"livenessProbe":null
						}
					]
				}
			},
			"volumeClaimTemplates":[
				{
					"metadata":{
						"name":"www"
					},
					"spec":{
						"accessModes":[
							"ReadWriteOnce"
						],
						"storageClassName":"my-storage-class",
						"resources":{
							"requests":{
								"storage":"1Gi"
							}
						}
					}
				}
			]
		}
	}`)

	var pattern, resource map[string]interface{}
	json.Unmarshal(rawPattern, &pattern)
	json.Unmarshal(rawMap, &resource)

	path, err := validateMap(resource, pattern, pattern, "/")
	assert.Equal(t, path, "/spec/template/spec/containers/0/")
	assert.Assert(t, err != nil)
}

func TestValidateMap_livenessProbeIsNull(t *testing.T) {
	rawPattern := []byte(`{
		"spec":{
			"template":{
				"spec":{
					"containers":[
						{
							"name":"*",
							"livenessProbe":null
						}
					]
				}
			}
		}
	}`)
	rawMap := []byte(`{
		"apiVersion":"apps/v1",
		"kind":"StatefulSet",
		"metadata":{
			"name":"game-web",
			"labels":{
				"originalLabel":"isHere"
			}
		},
		"spec":{
			"selector":{
				"matchLabels":{
					"app":"nginxo"
				}
			},
			"serviceName":"nginxo",
			"replicas":3,
			"template":{
				"metadata":{
					"labels":{
						"app":"nginxo"
					}
				},
				"spec":{
					"terminationGracePeriodSeconds":10,
					"containers":[
						{
							"name":"nginxo",
							"image":"k8s.gcr.io/nginx-but-no-slim:0.8",
							"ports":[
								{
									"containerPort":8780,
									"name":"webp"
								}
							],
							"volumeMounts":[
								{
									"name":"www",
									"mountPath":"/usr/share/nginxo/html"
								}
							],
							"livenessProbe":null
						}
					]
				}
			},
			"volumeClaimTemplates":[
				{
					"metadata":{
						"name":"www"
					},
					"spec":{
						"accessModes":[
							"ReadWriteOnce"
						],
						"storageClassName":"my-storage-class",
						"resources":{
							"requests":{
								"storage":"1Gi"
							}
						}
					}
				}
			]
		}
	}`)

	var pattern, resource map[string]interface{}
	json.Unmarshal(rawPattern, &pattern)
	json.Unmarshal(rawMap, &resource)

	path, err := validateMap(resource, pattern, pattern, "/")
	assert.Equal(t, path, "")
	assert.NilError(t, err)
}

func TestValidateMap_livenessProbeIsMissing(t *testing.T) {
	rawPattern := []byte(`{
		"spec":{
			"template":{
				"spec":{
					"containers":[
						{
							"name":"*",
 							"livenessProbe" : null
						}
					]
				}
			}
		}
	}`)
	rawMap := []byte(`{
		"apiVersion":"apps/v1",
		"kind":"StatefulSet",
		"metadata":{
			"name":"game-web",
			"labels":{
				"originalLabel":"isHere"
			}
		},
		"spec":{
			"selector":{
				"matchLabels":{
					"app":"nginxo"
				}
			},
			"serviceName":"nginxo",
			"replicas":3,
			"template":{
				"metadata":{
					"labels":{
						"app":"nginxo"
					}
				},
				"spec":{
					"terminationGracePeriodSeconds":10,
					"containers":[
						{
							"name":"nginxo",
							"image":"k8s.gcr.io/nginx-but-no-slim:0.8",
							"ports":[
								{
									"containerPort":8780,
									"name":"webp"
								}
							],
							"volumeMounts":[
								{
									"name":"www",
									"mountPath":"/usr/share/nginxo/html"
								}
							]
						}
					]
				}
			},
			"volumeClaimTemplates":[
				{
					"metadata":{
						"name":"www"
					},
					"spec":{
						"accessModes":[
							"ReadWriteOnce"
						],
						"storageClassName":"my-storage-class",
						"resources":{
							"requests":{
								"storage":"1Gi"
							}
						}
					}
				}
			]
		}
	}`)

	var pattern, resource map[string]interface{}
	json.Unmarshal(rawPattern, &pattern)
	json.Unmarshal(rawMap, &resource)

	path, err := validateMap(resource, pattern, pattern, "/")
	assert.Equal(t, path, "")
	assert.NilError(t, err)
}

func TestValidateMapElement_TwoElementsInArrayOnePass(t *testing.T) {
	rawPattern := []byte(`{
		"^(list)": [
		  {
			"(name)": "nirmata-*",
			"object": [
			  {
				"(key1)": "value*",
				"key2": "value*"
			  }
			]
		  }
		]
	  }`)
	rawMap := []byte(`{
		"list": [
		  {
			"name": "nirmata-1",
			"object": [
			  {
				"key1": "value1",
				"key2": "value2"
			  }
			]
		  },
		  {
			"name": "nirmata-1",
			"object": [
			  {
				"key1": "not_value",
				"key2": "not_value"
			  }
			]
		  }
		]
	  }`)

	var pattern, resource interface{}
	json.Unmarshal(rawPattern, &pattern)
	json.Unmarshal(rawMap, &resource)

	path, err := validateResourceElement(resource, pattern, pattern, "/")
	assert.Equal(t, path, "")
	// assert.Equal(t, path, "/1/object/0/key2/")
	// assert.NilError(t, err)
	assert.Assert(t, err == nil)
}

func TestValidateMapElement_OneElementInArrayPass(t *testing.T) {
	rawPattern := []byte(`[
		{
			"(name)":"nirmata-*",
			"object":[
				{
					"(key1)":"value*",
					"key2":"value*"
				}
			]
		}
	]`)
	rawMap := []byte(`[
		{
			"name":"nirmata-1",
			"object":[
				{
					"key1":"value1",
					"key2":"value2"
				}
			]
		}
	]`)

	var pattern, resource interface{}
	json.Unmarshal(rawPattern, &pattern)
	json.Unmarshal(rawMap, &resource)

	path, err := validateResourceElement(resource, pattern, pattern, "/")
	assert.Equal(t, path, "")
	assert.NilError(t, err)
}

func TestValidateMap_CorrectRelativePathInConfig(t *testing.T) {
	rawPattern := []byte(`{
		"spec":{
			"containers":[
				{
					"name":"*",
					"resources":{
						"requests":{
							"memory":"$(<=./../../limits/memory)"
						},
						"limits":{
							"memory":"2048Mi"
						}
					}
				}
			]
		}
	}`)

	rawMap := []byte(`{
		"apiVersion":"apps/v1",
		"kind":"Deployment",
		"metadata":{
			"name":"nginx-deployment",
			"labels":{
				"app":"nginx"
			}
		},
		"spec":{
			"containers":[
				{
					"name":"nirmata",
					"resources":{
						"requests":{
							"memory":"1024Mi"
						},
						"limits":{
							"memory":"2048Mi"
						}
					}
				}
			]
		}
	}`)

	var pattern, resource interface{}
	json.Unmarshal(rawPattern, &pattern)
	json.Unmarshal(rawMap, &resource)

	path, err := validateResourceElement(resource, pattern, pattern, "/")
	assert.Equal(t, path, "")
	assert.NilError(t, err)
}

func TestValidateMap_RelativePathDoesNotExists(t *testing.T) {
	rawPattern := []byte(`{
		"spec":{
			"containers":[
				{
					"name":"*",
					"resources":{
						"requests":{
							"memory":"$(./../somekey/somekey2/memory)"
						},
						"limits":{
							"memory":"2048Mi"
						}
					}
				}
			]
		}
	}`)

	rawMap := []byte(`{
		"apiVersion":"apps/v1",
		"kind":"Deployment",
		"metadata":{
			"name":"nginx-deployment",
			"labels":{
				"app":"nginx"
			}
		},
		"spec":{
			"containers":[
				{
					"name":"nirmata",
					"resources":{
						"requests":{
							"memory":"1024Mi"
						},
						"limits":{
							"memory":"2048Mi"
						}
					}
				}
			]
		}
	}`)

	var pattern, resource interface{}
	json.Unmarshal(rawPattern, &pattern)
	json.Unmarshal(rawMap, &resource)

	path, err := validateResourceElement(resource, pattern, pattern, "/")
	assert.Equal(t, path, "/spec/containers/0/resources/requests/memory/")
	assert.Assert(t, err != nil)
}

func TestValidateMap_OnlyAnchorsInPath(t *testing.T) {
	rawPattern := []byte(`{
		"spec":{
			"containers":[
				{
					"name":"*",
					"resources":{
						"requests":{
							"memory":"$()"
						},
						"limits":{
							"memory":"2048Mi"
						}
					}
				}
			]
		}
	}`)

	rawMap := []byte(`{
		"apiVersion":"apps/v1",
		"kind":"Deployment",
		"metadata":{
			"name":"nginx-deployment",
			"labels":{
				"app":"nginx"
			}
		},
		"spec":{
			"containers":[
				{
					"name":"nirmata",
					"resources":{
						"requests":{
							"memory":"1024Mi"
						},
						"limits":{
							"memory":"2048Mi"
						}
					}
				}
			]
		}
	}`)

	var pattern, resource interface{}
	json.Unmarshal(rawPattern, &pattern)
	json.Unmarshal(rawMap, &resource)

	path, err := validateResourceElement(resource, pattern, pattern, "/")
	assert.Equal(t, path, "/spec/containers/0/resources/requests/memory/")
	assert.Assert(t, err != nil)
}

func TestValidateMap_MalformedReferenceOnlyDolarMark(t *testing.T) {
	rawPattern := []byte(`{
		"spec":{
			"containers":[
				{
					"name":"*",
					"resources":{
						"requests":{
							"memory":"$"
						},
						"limits":{
							"memory":"2048Mi"
						}
					}
				}
			]
		}
	}`)

	rawMap := []byte(`{
		"apiVersion":"apps/v1",
		"kind":"Deployment",
		"metadata":{
			"name":"nginx-deployment",
			"labels":{
				"app":"nginx"
			}
		},
		"spec":{
			"containers":[
				{
					"name":"nirmata",
					"resources":{
						"requests":{
							"memory":"1024Mi"
						},
						"limits":{
							"memory":"2048Mi"
						}
					}
				}
			]
		}
	}`)

	var pattern, resource interface{}
	json.Unmarshal(rawPattern, &pattern)
	json.Unmarshal(rawMap, &resource)

	path, err := validateResourceElement(resource, pattern, pattern, "/")
	assert.Equal(t, path, "/spec/containers/0/resources/requests/memory/")
	assert.Assert(t, err != nil)
}

func TestValidateMap_RelativePathWithParentheses(t *testing.T) {
	rawPattern := []byte(`{
		"spec":{
			"containers":[
				{
					"name":"*",
					"resources":{
						"requests":{
							"memory":"$(<=./../../lim(its/mem)ory)"
						},
						"lim(its":{
							"mem)ory":"2048Mi"
						}
					}
				}
			]
		}
	}`)

	rawMap := []byte(`{
		"apiVersion":"apps/v1",
		"kind":"Deployment",
		"metadata":{
			"name":"nginx-deployment",
			"labels":{
				"app":"nginx"
			}
		},
		"spec":{
			"containers":[
				{
					"name":"nirmata",
					"resources":{
						"requests":{
							"memory":"1024Mi"
						},
						"lim(its":{
							"mem)ory":"2048Mi"
						}
					}
				}
			]
		}
	}`)

	var pattern, resource interface{}
	json.Unmarshal(rawPattern, &pattern)
	json.Unmarshal(rawMap, &resource)

	path, err := validateResourceElement(resource, pattern, pattern, "/")
	assert.Equal(t, path, "")
	assert.NilError(t, err)
}

func TestValidateMap_MalformedPath(t *testing.T) {
	rawPattern := []byte(`{
		"spec":{
			"containers":[
				{
					"name":"*",
					"resources":{
						"requests":{
							"memory":"$(>2048)"
						},
						"limits":{
							"memory":"2048Mi"
						}
					}
				}
			]
		}
	}`)

	rawMap := []byte(`{
		"apiVersion":"apps/v1",
		"kind":"Deployment",
		"metadata":{
			"name":"nginx-deployment",
			"labels":{
				"app":"nginx"
			}
		},
		"spec":{
			"containers":[
				{
					"name":"nirmata",
					"resources":{
						"requests":{
							"memory":"1024Mi"
						},
						"limits":{
							"memory":"2048Mi"
						}
					}
				}
			]
		}
	}`)

	var pattern, resource interface{}
	json.Unmarshal(rawPattern, &pattern)
	json.Unmarshal(rawMap, &resource)

	path, err := validateResourceElement(resource, pattern, pattern, "/")
	assert.Equal(t, path, "/spec/containers/0/resources/requests/memory/")
	assert.Assert(t, err != nil)
}

func TestValidateMap_AbosolutePathExists(t *testing.T) {
	rawPattern := []byte(`{
		"spec":{
			"containers":[
				{
					"name":"*",
					"resources":{
						"requests":{
							"memory":"$(<=/spec/containers/0/resources/limits/memory)"
						},
						"limits":{
							"memory":"2048Mi"
						}
					}
				}
			]
		}
	}`)

	rawMap := []byte(`{
		"apiVersion":"apps/v1",
		"kind":"Deployment",
		"metadata":{
			"name":"nginx-deployment",
			"labels":{
				"app":"nginx"
			}
		},
		"spec":{
			"containers":[
				{
					"name":"nirmata",
					"resources":{
						"requests":{
							"memory":"1024Mi"
						},
						"limits":{
							"memory":"2048Mi"
						}
					}
				}
			]
		}
	}`)

	var pattern, resource interface{}
	json.Unmarshal(rawPattern, &pattern)
	json.Unmarshal(rawMap, &resource)

	path, err := validateResourceElement(resource, pattern, pattern, "/")
	assert.Equal(t, path, "")
	assert.Assert(t, err == nil)
}

func TestValidateMap_AbsolutePathToMetadata(t *testing.T) {
	rawPattern := []byte(`{
		"metadata":{
			"labels":{
				"app":"nirmata*"
			}
		},
		"spec":{
			"containers":[
				{
					"(name)":"$(/metadata/labels/app)",
					"(image)":"nirmata.io*"
				}
			]
		}
	}`)

	rawMap := []byte(`{
		"metadata":{
			"labels":{
				"app":"nirmata*"
			}
		},
		"spec":{
			"containers":[
				{
					"name":"nirmata"
				}
			]
		}
	}`)

	var pattern, resource interface{}
	json.Unmarshal(rawPattern, &pattern)
	json.Unmarshal(rawMap, &resource)

	path, err := validateResourceElement(resource, pattern, pattern, "/")
	assert.Equal(t, path, "")
	assert.Assert(t, err == nil)
}

func TestValidateMap_AbsolutePathToMetadata_fail(t *testing.T) {
	rawPattern := []byte(`{
		"metadata":{
			"labels":{
				"app":"nirmata*"
			}
		},
		"spec":{
			"containers":[
				{
					"(name)":"$(/metadata/labels/app)",
					"image":"nirmata.io*"
				}
			]
		}
	}`)

	rawMap := []byte(`{
		"metadata":{
			"labels":{
				"app":"nirmata*"
			}
		},
		"spec":{
			"containers":[
				{
					"name":"nirmata",
					"image":"nginx"
				}
			]
		}
	}`)

	var pattern, resource interface{}
	json.Unmarshal(rawPattern, &pattern)
	json.Unmarshal(rawMap, &resource)

	path, err := validateResourceElement(resource, pattern, pattern, "/")
	assert.Equal(t, path, "/spec/containers/0/image/")
	assert.Assert(t, err != nil)
}

func TestValidateMap_AbosolutePathDoesNotExists(t *testing.T) {
	rawPattern := []byte(`{
		"spec":{
			"containers":[
				{
					"name":"*",
					"resources":{
						"requests":{
							"memory":"$(<=/some/memory)"
						},
						"limits":{
							"memory":"2048Mi"
						}
					}
				}
			]
		}
	}`)

	rawMap := []byte(`{
		"apiVersion":"apps/v1",
		"kind":"Deployment",
		"metadata":{
			"name":"nginx-deployment",
			"labels":{
				"app":"nginx"
			}
		},
		"spec":{
			"containers":[
				{
					"name":"nirmata",
					"resources":{
						"requests":{
							"memory":"1024Mi"
						},
						"limits":{
							"memory":"2048Mi"
						}
					}
				}
			]
		}
	}`)

	var pattern, resource interface{}
	json.Unmarshal(rawPattern, &pattern)
	json.Unmarshal(rawMap, &resource)

	path, err := validateResourceElement(resource, pattern, pattern, "/")
	assert.Equal(t, path, "/spec/containers/0/resources/requests/memory/")
	assert.Assert(t, err != nil)
}

func TestActualizePattern_GivenRelativePathThatExists(t *testing.T) {
	absolutePath := "/spec/containers/0/resources/requests/memory"
	referencePath := "$(<=./../../limits/memory)"

	rawPattern := []byte(`{
		"spec":{
			"containers":[
				{
					"name":"*",
					"resources":{
						"requests":{
							"memory":"$(<=./../../limits/memory)"
						},
						"limits":{
							"memory":"2048Mi"
						}
					}
				}
			]
		}
	}`)

	var pattern interface{}

	json.Unmarshal(rawPattern, &pattern)

	pattern, err := actualizePattern(pattern, referencePath, absolutePath)

	assert.Assert(t, err == nil)
}

func TestFormAbsolutePath_RelativePathExists(t *testing.T) {
	absolutePath := "/spec/containers/0/resources/requests/memory"
	referencePath := "./../../limits/memory"
	expectedString := "/spec/containers/0/resources/limits/memory"

	result := FormAbsolutePath(referencePath, absolutePath)

	assert.Assert(t, result == expectedString)
}

func TestFormAbsolutePath_RelativePathWithBackToTopInTheBegining(t *testing.T) {
	absolutePath := "/spec/containers/0/resources/requests/memory"
	referencePath := "../../limits/memory"
	expectedString := "/spec/containers/0/resources/limits/memory"

	result := FormAbsolutePath(referencePath, absolutePath)

	assert.Assert(t, result == expectedString)
}

func TestFormAbsolutePath_AbsolutePathExists(t *testing.T) {
	absolutePath := "/spec/containers/0/resources/requests/memory"
	referencePath := "/spec/containers/0/resources/limits/memory"

	result := FormAbsolutePath(referencePath, absolutePath)

	assert.Assert(t, result == referencePath)
}

func TestFormAbsolutePath_EmptyPath(t *testing.T) {
	absolutePath := "/spec/containers/0/resources/requests/memory"
	referencePath := ""

	result := FormAbsolutePath(referencePath, absolutePath)

	assert.Assert(t, result == absolutePath)
}

func TestValidateMapElement_OneElementInArrayNotPass(t *testing.T) {
	rawPattern := []byte(`[
		{
			"(name)":"nirmata-*",
			"object":[
				{
					"(key1)":"value*",
					"key2":"value*"
				}
			]
		}
	]`)
	rawMap := []byte(`[
		{
			"name":"nirmata-1",
			"object":[
				{
					"key1":"value5",
					"key2":"1value1"
				}
			]
		}
	]`)

	var pattern, resource interface{}
	json.Unmarshal(rawPattern, &pattern)
	json.Unmarshal(rawMap, &resource)

	path, err := validateResourceElement(resource, pattern, pattern, "/")
	assert.Equal(t, path, "/0/object/0/key2/")
	assert.Assert(t, err != nil)
}

func TestValidate_ServiceTest(t *testing.T) {
	rawPolicy := []byte(`{
		"apiVersion":"kyverno.nirmata.io/v1alpha1",
		"kind":"ClusterPolicy",
		"metadata":{
			"name":"policy-service"
		},
		"spec":{
			"rules":[
				{
					"name":"ps1",
					"resource":{
						"kinds":[
							"Service"
						],
						"name":"game-service*"
					},
					"mutate":{
						"patches":[
							{
								"path":"/metadata/labels/isMutated",
								"op":"add",
								"value":"true"
							},
							{
								"path":"/metadata/labels/secretLabel",
								"op":"replace",
								"value":"weKnow"
							},
							{
								"path":"/metadata/labels/originalLabel",
								"op":"remove"
							},
							{
								"path":"/spec/selector/app",
								"op":"replace",
								"value":"mutedApp"
							}
						]
					},
					"validate":{
						"message":"This resource is broken",
						"pattern":{
							"spec":{
								"ports":[
									{
										"name":"hs",
										"protocol":32
									}
								]
							}
						}
					}
				}
			]
		}
	}`)
	rawResource := []byte(`{
		"kind":"Service",
		"apiVersion":"v1",
		"metadata":{
			"name":"game-service",
			"labels":{
				"originalLabel":"isHere",
				"secretLabel":"thisIsMySecret"
			}
		},
		"spec":{
			"selector":{
				"app":"MyApp"
			},
			"ports":[
				{
					"name":"http",
					"protocol":"TCP",
					"port":80,
					"targetPort":9376
				}
			]
		}
	}
	`)

	var policy kyverno.ClusterPolicy
	json.Unmarshal(rawPolicy, &policy)

	resourceUnstructured, err := ConvertToUnstructured(rawResource)
	assert.NilError(t, err)

	er := Validate(PolicyContext{Policy: policy, Resource: *resourceUnstructured})
	assert.Assert(t, len(er.PolicyResponse.Rules) == 0)
}

func TestValidate_MapHasFloats(t *testing.T) {
	rawPolicy := []byte(`{
		"apiVersion":"kyverno.nirmata.io/v1alpha1",
		"kind":"ClusterPolicy",
		"metadata":{
			"name":"policy-deployment-changed"
		},
		"spec":{
			"rules":[
				{
					"name":"First policy v2",
					"resource":{
						"kinds":[
							"Deployment"
						],
						"name":"nginx-*"
					},
					"mutate":{
						"patches":[
							{
								"path":"/metadata/labels/isMutated",
								"op":"add",
								"value":"true"
							},
							{
								"path":"/metadata/labels/app",
								"op":"replace",
								"value":"nginx_is_mutated"
							}
						]
					},
					"validate":{
						"message":"replicas number is wrong",
						"pattern":{
							"metadata":{
								"labels":{
									"app":"*"
								}
							},
							"spec":{
								"replicas":3
							}
						}
					}
				}
			]
		}
	}`)
	rawResource := []byte(`{
		"apiVersion":"apps/v1",
		"kind":"Deployment",
		"metadata":{
			"name":"nginx-deployment",
			"labels":{
				"app":"nginx"
			}
		},
		"spec":{
			"replicas":3,
			"selector":{
				"matchLabels":{
					"app":"nginx"
				}
			},
			"template":{
				"metadata":{
					"labels":{
						"app":"nginx"
					}
				},
				"spec":{
					"containers":[
						{
							"name":"nginx",
							"image":"nginx:1.7.9",
							"ports":[
								{
									"containerPort":80
								}
							]
						}
					]
				}
			}
		}
	}
	`)

	var policy kyverno.ClusterPolicy
	json.Unmarshal(rawPolicy, &policy)

	resourceUnstructured, err := ConvertToUnstructured(rawResource)
	assert.NilError(t, err)
	er := Validate(PolicyContext{Policy: policy, Resource: *resourceUnstructured})
	assert.Assert(t, len(er.PolicyResponse.Rules) == 0)
}

func TestValidate_image_tag_fail(t *testing.T) {
	// If image tag is latest then imagepull policy needs to be checked
	rawPolicy := []byte(`{
		"apiVersion": "kyverno.io/v1alpha1",
		"kind": "ClusterPolicy",
		"metadata": {
		   "name": "validate-image"
		},
		"spec": {
		   "rules": [
			  {
				 "name": "validate-tag",
				 "match": {
					"resources": {
					   "kinds": [
						  "Pod"
					   ]
					}
				 },
				 "validate": {
					"message": "An image tag is required",
					"pattern": {
					   "spec": {
						  "containers": [
							 {
								"image": "*:*"
							 }
						  ]
					   }
					}
				 }
			  },
			  {
				 "name": "validate-latest",
				 "match": {
					"resources": {
					   "kinds": [
						  "Pod"
					   ]
					}
				 },
				 "validate": {
					"message": "imagePullPolicy 'Always' required with tag 'latest'",
					"pattern": {
					   "spec": {
						  "containers": [
							 {
								"(image)": "*latest",
								"imagePullPolicy": "NotPresent"
							 }
						  ]
					   }
					}
				 }
			  }
		   ]
		}
	 }
	`)

	rawResource := []byte(`
	{
		"apiVersion": "v1",
		"kind": "Pod",
		"metadata": {
		   "name": "myapp-pod",
		   "labels": {
			  "app": "myapp"
		   }
		},
		"spec": {
		   "containers": [
			  {
				 "name": "nginx",
				 "image": "nginx:latest",
				 "imagePullPolicy": "Always"
			  }
		   ]
		}
	 }
	`)

	var policy kyverno.ClusterPolicy
	json.Unmarshal(rawPolicy, &policy)

	resourceUnstructured, err := ConvertToUnstructured(rawResource)
	assert.NilError(t, err)
	msgs := []string{
		"Validation rule 'validate-tag' succeeded.",
		"Validation error: imagePullPolicy 'Always' required with tag 'latest'\nValidation rule 'validate-latest' failed at path '/spec/containers/0/imagePullPolicy/'.",
	}
	er := Validate(PolicyContext{Policy: policy, Resource: *resourceUnstructured})
	for index, r := range er.PolicyResponse.Rules {
		assert.Equal(t, r.Message, msgs[index])
	}
	assert.Assert(t, !er.IsSuccesful())
}

func TestValidate_image_tag_pass(t *testing.T) {
	// If image tag is latest then imagepull policy needs to be checked
	rawPolicy := []byte(`{
		"apiVersion": "kyverno.io/v1alpha1",
		"kind": "ClusterPolicy",
		"metadata": {
		   "name": "validate-image"
		},
		"spec": {
		   "rules": [
			  {
				 "name": "validate-tag",
				 "match": {
					"resources": {
					   "kinds": [
						  "Pod"
					   ]
					}
				 },
				 "validate": {
					"message": "An image tag is required",
					"pattern": {
					   "spec": {
						  "containers": [
							 {
								"image": "*:*"
							 }
						  ]
					   }
					}
				 }
			  },
			  {
				 "name": "validate-latest",
				 "match": {
					"resources": {
					   "kinds": [
						  "Pod"
					   ]
					}
				 },
				 "validate": {
					"message": "imagePullPolicy 'Always' required with tag 'latest'",
					"pattern": {
					   "spec": {
						  "containers": [
							 {
								"(image)": "*latest",
								"imagePullPolicy": "Always"
							 }
						  ]
					   }
					}
				 }
			  }
		   ]
		}
	 }
	`)

	rawResource := []byte(`
	{
		"apiVersion": "v1",
		"kind": "Pod",
		"metadata": {
		   "name": "myapp-pod",
		   "labels": {
			  "app": "myapp"
		   }
		},
		"spec": {
		   "containers": [
			  {
				 "name": "nginx",
				 "image": "nginx:latest",
				 "imagePullPolicy": "Always"
			  }
		   ]
		}
	 }
	`)

	var policy kyverno.ClusterPolicy
	json.Unmarshal(rawPolicy, &policy)

	resourceUnstructured, err := ConvertToUnstructured(rawResource)
	assert.NilError(t, err)
	msgs := []string{
		"Validation rule 'validate-tag' succeeded.",
		"Validation rule 'validate-latest' succeeded.",
	}
	er := Validate(PolicyContext{Policy: policy, Resource: *resourceUnstructured})
	for index, r := range er.PolicyResponse.Rules {
		assert.Equal(t, r.Message, msgs[index])
	}
	assert.Assert(t, er.IsSuccesful())
}

func TestValidate_Fail_anyPattern(t *testing.T) {
	rawPolicy := []byte(`
	{
		"apiVersion": "kyverno.io/v1alpha1",
		"kind": "ClusterPolicy",
		"metadata": {
		   "name": "validate-namespace"
		},
		"spec": {
		   "rules": [
			  {
				 "name": "check-default-namespace",
				 "match": {
					"resources": {
					   "kinds": [
						  "Pod"
					   ]
					}
				 },
				 "validate": {
					"message": "A namespace is required",
					"anyPattern": [
					   {
						  "metadata": {
							 "namespace": "?*"
						  }
					   },
					   {
						  "metadata": {
							 "namespace": "!default"
						  }
					   }
					]
				 }
			  }
		   ]
		}
	 }
	`)

	rawResource := []byte(`
	{
		"apiVersion": "v1",
		"kind": "Pod",
		"metadata": {
		   "name": "myapp-pod",
		   "labels": {
			  "app": "myapp"
		   }
		},
		"spec": {
		   "containers": [
			  {
				 "name": "nginx",
				 "image": "nginx"
			  }
		   ]
		}
	 }
	`)

	var policy kyverno.ClusterPolicy
	json.Unmarshal(rawPolicy, &policy)

	resourceUnstructured, err := ConvertToUnstructured(rawResource)
	assert.NilError(t, err)
<<<<<<< HEAD
	er := Validate(PolicyContext{Policy: policy, Resource: *resourceUnstructured})
	msgs := []string{"Validation rule 'check-default-namespace' failed to validate patterns defined in anyPattern. A namespace is required.; anyPattern[0] failed at path /metadata/namespace/; anyPattern[1] failed at path /metadata/namespace/"}
=======
	er := Validate(policy, *resourceUnstructured)
	msgs := []string{"Validation error: A namespace is required\nValidation rule check-default-namespace anyPattern[0] failed at path /metadata/namespace/.\nValidation rule check-default-namespace anyPattern[1] failed at path /metadata/namespace/."}
>>>>>>> 1c5db668
	for index, r := range er.PolicyResponse.Rules {
		assert.Equal(t, r.Message, msgs[index])
	}
	assert.Assert(t, !er.IsSuccesful())
}

func TestValidate_host_network_port(t *testing.T) {
	rawPolicy := []byte(`
	{
		"apiVersion": "kyverno.io/v1alpha1",
		"kind": "ClusterPolicy",
		"metadata": {
		   "name": "validate-host-network-port"
		},
		"spec": {
		   "rules": [
			  {
				 "name": "validate-host-network-port",
				 "match": {
					"resources": {
					   "kinds": [
						  "Pod"
					   ]
					}
				 },
				 "validate": {
					"message": "Host network and port are not allowed",
					"pattern": {
					   "spec": {
						  "hostNetwork": false,
						  "containers": [
							 {
								"name": "*",
								"ports": [
								   {
									  "hostPort": null
								   }
								]
							 }
						  ]
					   }
					}
				 }
			  }
		   ]
		}
	 }
	 `)

	rawResource := []byte(`
	 {
		"apiVersion": "v1",
		"kind": "Pod",
		"metadata": {
		   "name": "nginx-host-network"
		},
		"spec": {
		   "hostNetwork": false,
		   "containers": [
			  {
				 "name": "nginx-host-network",
				 "image": "nginx",
				 "ports": [
					{
					   "containerPort": 80,
					   "hostPort": 80
					}
				 ]
			  }
		   ]
		}
	 }
	 `)

	var policy kyverno.ClusterPolicy
	json.Unmarshal(rawPolicy, &policy)

	resourceUnstructured, err := ConvertToUnstructured(rawResource)
	assert.NilError(t, err)
<<<<<<< HEAD
	er := Validate(PolicyContext{Policy: policy, Resource: *resourceUnstructured})
	msgs := []string{"Validation rule 'validate-host-network-port' failed at '/spec/containers/0/ports/0/hostPort/' for resource Pod//nginx-host-network. Host network and port are not allowed."}
=======
	er := Validate(policy, *resourceUnstructured)
	msgs := []string{"Validation error: Host network and port are not allowed\nValidation rule 'validate-host-network-port' failed at path '/spec/containers/0/ports/0/hostPort/'."}
>>>>>>> 1c5db668

	for index, r := range er.PolicyResponse.Rules {
		assert.Equal(t, r.Message, msgs[index])
	}
	assert.Assert(t, !er.IsSuccesful())
}

func TestValidate_anchor_arraymap_pass(t *testing.T) {
	rawPolicy := []byte(`
	{
		"apiVersion": "kyverno.io/v1alpha1",
		"kind": "ClusterPolicy",
		"metadata": {
		   "name": "validate-host-path"
		},
		"spec": {
		   "rules": [
			  {
				 "name": "validate-host-path",
				 "match": {
					"resources": {
					   "kinds": [
						  "Pod"
					   ]
					}
				 },
				 "validate": {
					"message": "Host path '/var/lib/' is not allowed",
					"pattern": {
					   "spec": {
						  "volumes": [
							 {
								"name": "*",
								"=(hostPath)": {
								   "path": "!/var/lib"
								}
							 }
						  ]
					   }
					}
				 }
			  }
		   ]
		}
	 }	
	 `)

	rawResource := []byte(`
	{
		"apiVersion": "v1",
		"kind": "Pod",
		"metadata": {
		   "name": "image-with-hostpath",
		   "labels": {
			  "app.type": "prod",
			  "namespace": "my-namespace"
		   }
		},
		"spec": {
		   "containers": [
			  {
				 "name": "image-with-hostpath",
				 "image": "docker.io/nautiker/curl",
				 "volumeMounts": [
					{
					   "name": "var-lib-etcd",
					   "mountPath": "/var/lib"
					}
				 ]
			  }
		   ],
		   "volumes": [
			  {
				 "name": "var-lib-etcd",
				 "hostPath": {
					"path": "/var/lib1"
				 }
			  }
		   ]
		}
	 }	 `)

	var policy kyverno.ClusterPolicy
	json.Unmarshal(rawPolicy, &policy)

	resourceUnstructured, err := ConvertToUnstructured(rawResource)
	assert.NilError(t, err)
<<<<<<< HEAD
	er := Validate(PolicyContext{Policy: policy, Resource: *resourceUnstructured})
	msgs := []string{"Validation rule 'validate-host-path' succesfully validated"}
=======
	er := Validate(policy, *resourceUnstructured)
	msgs := []string{"Validation rule 'validate-host-path' succeeded."}
>>>>>>> 1c5db668

	for index, r := range er.PolicyResponse.Rules {
		assert.Equal(t, r.Message, msgs[index])
	}
	assert.Assert(t, er.IsSuccesful())
}

func TestValidate_anchor_arraymap_fail(t *testing.T) {
	rawPolicy := []byte(`
	{
		"apiVersion": "kyverno.io/v1alpha1",
		"kind": "ClusterPolicy",
		"metadata": {
		   "name": "validate-host-path"
		},
		"spec": {
		   "rules": [
			  {
				 "name": "validate-host-path",
				 "match": {
					"resources": {
					   "kinds": [
						  "Pod"
					   ]
					}
				 },
				 "validate": {
					"message": "Host path '/var/lib/' is not allowed",
					"pattern": {
					   "spec": {
						  "volumes": [
							 {
								"=(hostPath)": {
								   "path": "!/var/lib"
								}
							 }
						  ]
					   }
					}
				 }
			  }
		   ]
		}
	 }	
	 `)

	rawResource := []byte(`
	{
		"apiVersion": "v1",
		"kind": "Pod",
		"metadata": {
		   "name": "image-with-hostpath",
		   "labels": {
			  "app.type": "prod",
			  "namespace": "my-namespace"
		   }
		},
		"spec": {
		   "containers": [
			  {
				 "name": "image-with-hostpath",
				 "image": "docker.io/nautiker/curl",
				 "volumeMounts": [
					{
					   "name": "var-lib-etcd",
					   "mountPath": "/var/lib"
					}
				 ]
			  }
		   ],
		   "volumes": [
			  {
				 "name": "var-lib-etcd",
				 "hostPath": {
					"path": "/var/lib"
				 }
			  }
		   ]
		}
	 }	 `)

	var policy kyverno.ClusterPolicy
	json.Unmarshal(rawPolicy, &policy)

	resourceUnstructured, err := ConvertToUnstructured(rawResource)
	assert.NilError(t, err)
<<<<<<< HEAD
	er := Validate(PolicyContext{Policy: policy, Resource: *resourceUnstructured})
	msgs := []string{"Validation rule 'validate-host-path' failed at '/spec/volumes/0/hostPath/path/' for resource Pod//image-with-hostpath. Host path '/var/lib/' is not allowed."}
=======
	er := Validate(policy, *resourceUnstructured)
	msgs := []string{"Validation error: Host path '/var/lib/' is not allowed\nValidation rule 'validate-host-path' failed at path '/spec/volumes/0/hostPath/path/'."}
>>>>>>> 1c5db668

	for index, r := range er.PolicyResponse.Rules {
		assert.Equal(t, r.Message, msgs[index])
	}
	assert.Assert(t, !er.IsSuccesful())
}

func TestValidate_anchor_map_notfound(t *testing.T) {
	// anchor not present in resource
	rawPolicy := []byte(`{
		"apiVersion": "kyverno.io/v1alpha1",
		"kind": "ClusterPolicy",
		"metadata": {
		   "name": "policy-secaas-k8s"
		},
		"spec": {
		   "rules": [
			  {
				 "name": "pod rule 2",
				 "match": {
					"resources": {
					   "kinds": [
						  "Pod"
					   ]
					}
				 },
				 "validate": {
					"message": "pod: validate run as non root user",
					"pattern": {
					   "spec": {
						  "=(securityContext)": {
							 "runAsNonRoot": true
						  }
					   }
					}
				 }
			  }
		   ]
		}
	 }	 `)

	rawResource := []byte(`
	{
		"apiVersion": "v1",
		"kind": "Pod",
		"metadata": {
		   "name": "myapp-pod",
		   "labels": {
			  "app": "v1"
		   }
		},
		"spec": {
		   "containers": [
			  {
				 "name": "nginx",
				 "image": "nginx"
			  }
		   ]
		}
	 }
`)

	var policy kyverno.ClusterPolicy
	json.Unmarshal(rawPolicy, &policy)

	resourceUnstructured, err := ConvertToUnstructured(rawResource)
	assert.NilError(t, err)
<<<<<<< HEAD
	er := Validate(PolicyContext{Policy: policy, Resource: *resourceUnstructured})
	msgs := []string{"Validation rule 'pod rule 2' succesfully validated"}
=======
	er := Validate(policy, *resourceUnstructured)
	msgs := []string{"Validation rule 'pod rule 2' succeeded."}
>>>>>>> 1c5db668

	for index, r := range er.PolicyResponse.Rules {
		assert.Equal(t, r.Message, msgs[index])
	}
	assert.Assert(t, er.IsSuccesful())
}

func TestValidate_anchor_map_found_valid(t *testing.T) {
	// anchor not present in resource
	rawPolicy := []byte(`{
		"apiVersion": "kyverno.io/v1alpha1",
		"kind": "ClusterPolicy",
		"metadata": {
		   "name": "policy-secaas-k8s"
		},
		"spec": {
		   "rules": [
			  {
				 "name": "pod rule 2",
				 "match": {
					"resources": {
					   "kinds": [
						  "Pod"
					   ]
					}
				 },
				 "validate": {
					"message": "pod: validate run as non root user",
					"pattern": {
					   "spec": {
						  "=(securityContext)": {
							 "runAsNonRoot": true
						  }
					   }
					}
				 }
			  }
		   ]
		}
	 }	 `)

	rawResource := []byte(`
	{
		"apiVersion": "v1",
		"kind": "Pod",
		"metadata": {
		   "name": "myapp-pod",
		   "labels": {
			  "app": "v1"
		   }
		},
		"spec": {
		   "containers": [
			  {
				 "name": "nginx",
				 "image": "nginx"
			  }
		   ],
		   "securityContext": {
			  "runAsNonRoot": true
		   }
		}
	 }
`)

	var policy kyverno.ClusterPolicy
	json.Unmarshal(rawPolicy, &policy)

	resourceUnstructured, err := ConvertToUnstructured(rawResource)
	assert.NilError(t, err)
<<<<<<< HEAD
	er := Validate(PolicyContext{Policy: policy, Resource: *resourceUnstructured})
	msgs := []string{"Validation rule 'pod rule 2' succesfully validated"}
=======
	er := Validate(policy, *resourceUnstructured)
	msgs := []string{"Validation rule 'pod rule 2' succeeded."}
>>>>>>> 1c5db668

	for index, r := range er.PolicyResponse.Rules {
		assert.Equal(t, r.Message, msgs[index])
	}
	assert.Assert(t, er.IsSuccesful())
}

func TestValidate_anchor_map_found_invalid(t *testing.T) {
	// anchor not present in resource
	rawPolicy := []byte(`{
		"apiVersion": "kyverno.io/v1alpha1",
		"kind": "ClusterPolicy",
		"metadata": {
		   "name": "policy-secaas-k8s"
		},
		"spec": {
		   "rules": [
			  {
				 "name": "pod rule 2",
				 "match": {
					"resources": {
					   "kinds": [
						  "Pod"
					   ]
					}
				 },
				 "validate": {
					"message": "pod: validate run as non root user",
					"pattern": {
					   "spec": {
						  "=(securityContext)": {
							 "runAsNonRoot": true
						  }
					   }
					}
				 }
			  }
		   ]
		}
	 }	 `)

	rawResource := []byte(`
	{
		"apiVersion": "v1",
		"kind": "Pod",
		"metadata": {
		   "name": "myapp-pod",
		   "labels": {
			  "app": "v1"
		   }
		},
		"spec": {
		   "containers": [
			  {
				 "name": "nginx",
				 "image": "nginx"
			  }
		   ],
		   "securityContext": {
			  "runAsNonRoot": false
		   }
		}
	 }
`)

	var policy kyverno.ClusterPolicy
	json.Unmarshal(rawPolicy, &policy)

	resourceUnstructured, err := ConvertToUnstructured(rawResource)
	assert.NilError(t, err)
<<<<<<< HEAD
	er := Validate(PolicyContext{Policy: policy, Resource: *resourceUnstructured})
	msgs := []string{"Validation rule 'pod rule 2' failed at '/spec/securityContext/runAsNonRoot/' for resource Pod//myapp-pod. pod: validate run as non root user."}
=======
	er := Validate(policy, *resourceUnstructured)
	msgs := []string{"Validation error: pod: validate run as non root user\nValidation rule 'pod rule 2' failed at path '/spec/securityContext/runAsNonRoot/'."}
>>>>>>> 1c5db668

	for index, r := range er.PolicyResponse.Rules {
		assert.Equal(t, r.Message, msgs[index])
	}
	assert.Assert(t, !er.IsSuccesful())
}

func TestValidate_AnchorList_pass(t *testing.T) {
	// anchor not present in resource
	rawPolicy := []byte(`
	{
		"apiVersion": "kyverno.io/v1alpha1",
		"kind": "ClusterPolicy",
		"metadata": {
		  "name": "policy-secaas-k8s"
		},
		"spec": {
		  "rules": [
			{
			  "name": "pod image rule",
			  "match": {
				"resources": {
				  "kinds": [
					"Pod"
				  ]
				}
			  },
			  "validate": {
				"pattern": {
				  "spec": {
					"=(containers)": [
					  {
						"name": "nginx"
					  }
					]
				  }
				}
			  }
			}
		  ]
		}
	  }	
		 `)

	rawResource := []byte(`
	{
		"apiVersion": "v1",
		"kind": "Pod",
		"metadata": {
		  "name": "myapp-pod",
		  "labels": {
			"app": "v1"
		  }
		},
		"spec": {
		  "containers": [
			{
			  "name": "nginx"
			},
			{
			  "name": "nginx"
			}
		  ]
		}
	  }	
`)

	var policy kyverno.ClusterPolicy
	json.Unmarshal(rawPolicy, &policy)

	resourceUnstructured, err := ConvertToUnstructured(rawResource)
	assert.NilError(t, err)
<<<<<<< HEAD
	er := Validate(PolicyContext{Policy: policy, Resource: *resourceUnstructured})
	msgs := []string{"Validation rule 'pod image rule' succesfully validated"}
=======
	er := Validate(policy, *resourceUnstructured)
	msgs := []string{"Validation rule 'pod image rule' succeeded."}
>>>>>>> 1c5db668

	for index, r := range er.PolicyResponse.Rules {
		t.Log(r.Message)
		assert.Equal(t, r.Message, msgs[index])
	}
	assert.Assert(t, er.IsSuccesful())
}

func TestValidate_AnchorList_fail(t *testing.T) {
	rawPolicy := []byte(`
	{
		"apiVersion": "kyverno.io/v1alpha1",
		"kind": "ClusterPolicy",
		"metadata": {
		  "name": "policy-secaas-k8s"
		},
		"spec": {
		  "rules": [
			{
			  "name": "pod image rule",
			  "match": {
				"resources": {
				  "kinds": [
					"Pod"
				  ]
				}
			  },
			  "validate": {
				"pattern": {
				  "spec": {
					"=(containers)": [
					  {
						"name": "nginx"
					  }
					]
				  }
				}
			  }
			}
		  ]
		}
	  }	
		 `)

	rawResource := []byte(`
	{
		"apiVersion": "v1",
		"kind": "Pod",
		"metadata": {
		  "name": "myapp-pod",
		  "labels": {
			"app": "v1"
		  }
		},
		"spec": {
		  "containers": [
			{
			  "name": "nginx"
			},
			{
			  "name": "busy"
			}
		  ]
		}
	  }	
`)

	var policy kyverno.ClusterPolicy
	json.Unmarshal(rawPolicy, &policy)

	resourceUnstructured, err := ConvertToUnstructured(rawResource)
	assert.NilError(t, err)
	er := Validate(PolicyContext{Policy: policy, Resource: *resourceUnstructured})
	// msgs := []string{"Validation rule 'pod image rule' failed at '/spec/containers/1/name/' for resource Pod//myapp-pod."}
	// for index, r := range er.PolicyResponse.Rules {
	// 	// t.Log(r.Message)
	// 	assert.Equal(t, r.Message, msgs[index])
	// }
	assert.Assert(t, !er.IsSuccesful())
}

func TestValidate_existenceAnchor_fail(t *testing.T) {
	// anchor not present in resource
	rawPolicy := []byte(`
	{
		"apiVersion": "kyverno.io/v1alpha1",
		"kind": "ClusterPolicy",
		"metadata": {
		  "name": "policy-secaas-k8s"
		},
		"spec": {
		  "rules": [
			{
			  "name": "pod image rule",
			  "match": {
				"resources": {
				  "kinds": [
					"Pod"
				  ]
				}
			  },
			  "validate": {
				"pattern": {
				  "spec": {
					"^(containers)": [
					  {
						"name": "nginx"
					  }
					]
				  }
				}
			  }
			}
		  ]
		}
	  }	
		 `)

	rawResource := []byte(`
	{
		"apiVersion": "v1",
		"kind": "Pod",
		"metadata": {
		  "name": "myapp-pod",
		  "labels": {
			"app": "v1"
		  }
		},
		"spec": {
		  "containers": [
			{
			  "name": "busy1"
			},
			{
			  "name": "busy"
			}
		  ]
		}
	  }	
`)

	var policy kyverno.ClusterPolicy
	json.Unmarshal(rawPolicy, &policy)

	resourceUnstructured, err := ConvertToUnstructured(rawResource)
	assert.NilError(t, err)
	er := Validate(PolicyContext{Policy: policy, Resource: *resourceUnstructured})
	// msgs := []string{"Validation rule 'pod image rule' failed at '/spec/containers/' for resource Pod//myapp-pod."}

	// for index, r := range er.PolicyResponse.Rules {
	// 	t.Log(r.Message)
	// 	assert.Equal(t, r.Message, msgs[index])
	// }
	assert.Assert(t, !er.IsSuccesful())
}

func TestValidate_existenceAnchor_pass(t *testing.T) {
	// anchor not present in resource
	rawPolicy := []byte(`
	{
		"apiVersion": "kyverno.io/v1alpha1",
		"kind": "ClusterPolicy",
		"metadata": {
		  "name": "policy-secaas-k8s"
		},
		"spec": {
		  "rules": [
			{
			  "name": "pod image rule",
			  "match": {
				"resources": {
				  "kinds": [
					"Pod"
				  ]
				}
			  },
			  "validate": {
				"pattern": {
				  "spec": {
					"^(containers)": [
					  {
						"name": "nginx"
					  }
					]
				  }
				}
			  }
			}
		  ]
		}
	  }	
		 `)

	rawResource := []byte(`
	{
		"apiVersion": "v1",
		"kind": "Pod",
		"metadata": {
		  "name": "myapp-pod",
		  "labels": {
			"app": "v1"
		  }
		},
		"spec": {
		  "containers": [
			{
			  "name": "nginx"
			},
			{
			  "name": "busy"
			}
		  ]
		}
	  }	
`)

	var policy kyverno.ClusterPolicy
	json.Unmarshal(rawPolicy, &policy)

	resourceUnstructured, err := ConvertToUnstructured(rawResource)
	assert.NilError(t, err)
<<<<<<< HEAD
	er := Validate(PolicyContext{Policy: policy, Resource: *resourceUnstructured})
	msgs := []string{"Validation rule 'pod image rule' succesfully validated"}
=======
	er := Validate(policy, *resourceUnstructured)
	msgs := []string{"Validation rule 'pod image rule' succeeded."}
>>>>>>> 1c5db668

	for index, r := range er.PolicyResponse.Rules {
		assert.Equal(t, r.Message, msgs[index])
	}
	assert.Assert(t, er.IsSuccesful())
}

func TestValidate_negationAnchor_deny(t *testing.T) {
	rawPolicy := []byte(`
	{
		"apiVersion": "kyverno.io/v1alpha1",
		"kind": "ClusterPolicy",
		"metadata": {
		  "name": "validate-host-path"
		},
		"spec": {
		  "rules": [
			{
			  "name": "validate-host-path",
			  "match": {
				"resources": {
				  "kinds": [
					"Pod"
				  ]
				}
			  },
			  "validate": {
				"message": "Host path is not allowed",
				"pattern": {
				  "spec": {
					"volumes": [
					  {
						"name": "*",
						"X(hostPath)": null
					  }
					]
				  }
				}
			  }
			}
		  ]
		}
	  }	
	 `)

	rawResource := []byte(`
	{
		"apiVersion": "v1",
		"kind": "Pod",
		"metadata": {
		   "name": "image-with-hostpath",
		   "labels": {
			  "app.type": "prod",
			  "namespace": "my-namespace"
		   }
		},
		"spec": {
		   "containers": [
			  {
				 "name": "image-with-hostpath",
				 "image": "docker.io/nautiker/curl",
				 "volumeMounts": [
					{
					   "name": "var-lib-etcd",
					   "mountPath": "/var/lib"
					}
				 ]
			  }
		   ],
		   "volumes": [
			  {
				 "name": "var-lib-etcd",
				 "hostPath": {
					"path": "/var/lib1"
				 }
			  }
		   ]
		}
	 }	 `)

	var policy kyverno.ClusterPolicy
	json.Unmarshal(rawPolicy, &policy)

	resourceUnstructured, err := ConvertToUnstructured(rawResource)
	assert.NilError(t, err)
<<<<<<< HEAD
	er := Validate(PolicyContext{Policy: policy, Resource: *resourceUnstructured})
	msgs := []string{"Validation rule 'validate-host-path' failed at '/spec/volumes/0/hostPath/' for resource Pod//image-with-hostpath. Host path is not allowed."}
=======
	er := Validate(policy, *resourceUnstructured)
	msgs := []string{"Validation error: Host path is not allowed\nValidation rule 'validate-host-path' failed at path '/spec/volumes/0/hostPath/'."}
>>>>>>> 1c5db668

	for index, r := range er.PolicyResponse.Rules {
		assert.Equal(t, r.Message, msgs[index])
	}
	assert.Assert(t, !er.IsSuccesful())
}

func TestValidate_negationAnchor_pass(t *testing.T) {
	rawPolicy := []byte(`
	{
		"apiVersion": "kyverno.io/v1alpha1",
		"kind": "ClusterPolicy",
		"metadata": {
		  "name": "validate-host-path"
		},
		"spec": {
		  "rules": [
			{
			  "name": "validate-host-path",
			  "match": {
				"resources": {
				  "kinds": [
					"Pod"
				  ]
				}
			  },
			  "validate": {
				"message": "Host path is not allowed",
				"pattern": {
				  "spec": {
					"volumes": [
					  {
						"name": "*",
						"X(hostPath)": null
					  }
					]
				  }
				}
			  }
			}
		  ]
		}
	  }	
	 `)

	rawResource := []byte(`
	{
		"apiVersion": "v1",
		"kind": "Pod",
		"metadata": {
		   "name": "image-with-hostpath",
		   "labels": {
			  "app.type": "prod",
			  "namespace": "my-namespace"
		   }
		},
		"spec": {
		   "containers": [
			  {
				 "name": "image-with-hostpath",
				 "image": "docker.io/nautiker/curl",
				 "volumeMounts": [
					{
					   "name": "var-lib-etcd",
					   "mountPath": "/var/lib"
					}
				 ]
			  }
		   ],
		   "volumes": [
			  {
				 "name": "var-lib-etcd",
				 "emptyDir": {}
			  }
		   ]
		}
	 }
	 	 `)

	var policy kyverno.ClusterPolicy
	json.Unmarshal(rawPolicy, &policy)

	resourceUnstructured, err := ConvertToUnstructured(rawResource)
	assert.NilError(t, err)
<<<<<<< HEAD
	er := Validate(PolicyContext{Policy: policy, Resource: *resourceUnstructured})
	msgs := []string{"Validation rule 'validate-host-path' succesfully validated"}
=======
	er := Validate(policy, *resourceUnstructured)
	msgs := []string{"Validation rule 'validate-host-path' succeeded."}
>>>>>>> 1c5db668

	for index, r := range er.PolicyResponse.Rules {
		assert.Equal(t, r.Message, msgs[index])
	}
	assert.Assert(t, er.IsSuccesful())
}<|MERGE_RESOLUTION|>--- conflicted
+++ resolved
@@ -1992,13 +1992,8 @@
 
 	resourceUnstructured, err := ConvertToUnstructured(rawResource)
 	assert.NilError(t, err)
-<<<<<<< HEAD
 	er := Validate(PolicyContext{Policy: policy, Resource: *resourceUnstructured})
-	msgs := []string{"Validation rule 'check-default-namespace' failed to validate patterns defined in anyPattern. A namespace is required.; anyPattern[0] failed at path /metadata/namespace/; anyPattern[1] failed at path /metadata/namespace/"}
-=======
-	er := Validate(policy, *resourceUnstructured)
 	msgs := []string{"Validation error: A namespace is required\nValidation rule check-default-namespace anyPattern[0] failed at path /metadata/namespace/.\nValidation rule check-default-namespace anyPattern[1] failed at path /metadata/namespace/."}
->>>>>>> 1c5db668
 	for index, r := range er.PolicyResponse.Rules {
 		assert.Equal(t, r.Message, msgs[index])
 	}
@@ -2078,13 +2073,8 @@
 
 	resourceUnstructured, err := ConvertToUnstructured(rawResource)
 	assert.NilError(t, err)
-<<<<<<< HEAD
 	er := Validate(PolicyContext{Policy: policy, Resource: *resourceUnstructured})
-	msgs := []string{"Validation rule 'validate-host-network-port' failed at '/spec/containers/0/ports/0/hostPort/' for resource Pod//nginx-host-network. Host network and port are not allowed."}
-=======
-	er := Validate(policy, *resourceUnstructured)
 	msgs := []string{"Validation error: Host network and port are not allowed\nValidation rule 'validate-host-network-port' failed at path '/spec/containers/0/ports/0/hostPort/'."}
->>>>>>> 1c5db668
 
 	for index, r := range er.PolicyResponse.Rules {
 		assert.Equal(t, r.Message, msgs[index])
@@ -2172,13 +2162,8 @@
 
 	resourceUnstructured, err := ConvertToUnstructured(rawResource)
 	assert.NilError(t, err)
-<<<<<<< HEAD
 	er := Validate(PolicyContext{Policy: policy, Resource: *resourceUnstructured})
-	msgs := []string{"Validation rule 'validate-host-path' succesfully validated"}
-=======
-	er := Validate(policy, *resourceUnstructured)
 	msgs := []string{"Validation rule 'validate-host-path' succeeded."}
->>>>>>> 1c5db668
 
 	for index, r := range er.PolicyResponse.Rules {
 		assert.Equal(t, r.Message, msgs[index])
@@ -2265,13 +2250,8 @@
 
 	resourceUnstructured, err := ConvertToUnstructured(rawResource)
 	assert.NilError(t, err)
-<<<<<<< HEAD
 	er := Validate(PolicyContext{Policy: policy, Resource: *resourceUnstructured})
-	msgs := []string{"Validation rule 'validate-host-path' failed at '/spec/volumes/0/hostPath/path/' for resource Pod//image-with-hostpath. Host path '/var/lib/' is not allowed."}
-=======
-	er := Validate(policy, *resourceUnstructured)
 	msgs := []string{"Validation error: Host path '/var/lib/' is not allowed\nValidation rule 'validate-host-path' failed at path '/spec/volumes/0/hostPath/path/'."}
->>>>>>> 1c5db668
 
 	for index, r := range er.PolicyResponse.Rules {
 		assert.Equal(t, r.Message, msgs[index])
@@ -2339,13 +2319,8 @@
 
 	resourceUnstructured, err := ConvertToUnstructured(rawResource)
 	assert.NilError(t, err)
-<<<<<<< HEAD
 	er := Validate(PolicyContext{Policy: policy, Resource: *resourceUnstructured})
-	msgs := []string{"Validation rule 'pod rule 2' succesfully validated"}
-=======
-	er := Validate(policy, *resourceUnstructured)
 	msgs := []string{"Validation rule 'pod rule 2' succeeded."}
->>>>>>> 1c5db668
 
 	for index, r := range er.PolicyResponse.Rules {
 		assert.Equal(t, r.Message, msgs[index])
@@ -2416,13 +2391,8 @@
 
 	resourceUnstructured, err := ConvertToUnstructured(rawResource)
 	assert.NilError(t, err)
-<<<<<<< HEAD
 	er := Validate(PolicyContext{Policy: policy, Resource: *resourceUnstructured})
-	msgs := []string{"Validation rule 'pod rule 2' succesfully validated"}
-=======
-	er := Validate(policy, *resourceUnstructured)
 	msgs := []string{"Validation rule 'pod rule 2' succeeded."}
->>>>>>> 1c5db668
 
 	for index, r := range er.PolicyResponse.Rules {
 		assert.Equal(t, r.Message, msgs[index])
@@ -2493,13 +2463,8 @@
 
 	resourceUnstructured, err := ConvertToUnstructured(rawResource)
 	assert.NilError(t, err)
-<<<<<<< HEAD
 	er := Validate(PolicyContext{Policy: policy, Resource: *resourceUnstructured})
-	msgs := []string{"Validation rule 'pod rule 2' failed at '/spec/securityContext/runAsNonRoot/' for resource Pod//myapp-pod. pod: validate run as non root user."}
-=======
-	er := Validate(policy, *resourceUnstructured)
 	msgs := []string{"Validation error: pod: validate run as non root user\nValidation rule 'pod rule 2' failed at path '/spec/securityContext/runAsNonRoot/'."}
->>>>>>> 1c5db668
 
 	for index, r := range er.PolicyResponse.Rules {
 		assert.Equal(t, r.Message, msgs[index])
@@ -2572,13 +2537,8 @@
 
 	resourceUnstructured, err := ConvertToUnstructured(rawResource)
 	assert.NilError(t, err)
-<<<<<<< HEAD
 	er := Validate(PolicyContext{Policy: policy, Resource: *resourceUnstructured})
-	msgs := []string{"Validation rule 'pod image rule' succesfully validated"}
-=======
-	er := Validate(policy, *resourceUnstructured)
 	msgs := []string{"Validation rule 'pod image rule' succeeded."}
->>>>>>> 1c5db668
 
 	for index, r := range er.PolicyResponse.Rules {
 		t.Log(r.Message)
@@ -2800,13 +2760,8 @@
 
 	resourceUnstructured, err := ConvertToUnstructured(rawResource)
 	assert.NilError(t, err)
-<<<<<<< HEAD
 	er := Validate(PolicyContext{Policy: policy, Resource: *resourceUnstructured})
-	msgs := []string{"Validation rule 'pod image rule' succesfully validated"}
-=======
-	er := Validate(policy, *resourceUnstructured)
 	msgs := []string{"Validation rule 'pod image rule' succeeded."}
->>>>>>> 1c5db668
 
 	for index, r := range er.PolicyResponse.Rules {
 		assert.Equal(t, r.Message, msgs[index])
@@ -2892,13 +2847,8 @@
 
 	resourceUnstructured, err := ConvertToUnstructured(rawResource)
 	assert.NilError(t, err)
-<<<<<<< HEAD
 	er := Validate(PolicyContext{Policy: policy, Resource: *resourceUnstructured})
-	msgs := []string{"Validation rule 'validate-host-path' failed at '/spec/volumes/0/hostPath/' for resource Pod//image-with-hostpath. Host path is not allowed."}
-=======
-	er := Validate(policy, *resourceUnstructured)
 	msgs := []string{"Validation error: Host path is not allowed\nValidation rule 'validate-host-path' failed at path '/spec/volumes/0/hostPath/'."}
->>>>>>> 1c5db668
 
 	for index, r := range er.PolicyResponse.Rules {
 		assert.Equal(t, r.Message, msgs[index])
@@ -2983,13 +2933,8 @@
 
 	resourceUnstructured, err := ConvertToUnstructured(rawResource)
 	assert.NilError(t, err)
-<<<<<<< HEAD
 	er := Validate(PolicyContext{Policy: policy, Resource: *resourceUnstructured})
-	msgs := []string{"Validation rule 'validate-host-path' succesfully validated"}
-=======
-	er := Validate(policy, *resourceUnstructured)
 	msgs := []string{"Validation rule 'validate-host-path' succeeded."}
->>>>>>> 1c5db668
 
 	for index, r := range er.PolicyResponse.Rules {
 		assert.Equal(t, r.Message, msgs[index])
