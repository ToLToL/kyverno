package engine

import (
	"encoding/json"
	"fmt"
	"github.com/kyverno/kyverno/pkg/engine/variables"
	"github.com/pkg/errors"
	"time"

	"github.com/go-logr/logr"
	v1 "github.com/kyverno/kyverno/pkg/api/kyverno/v1"
	"github.com/kyverno/kyverno/pkg/cosign"
	"github.com/kyverno/kyverno/pkg/engine/context"
	"github.com/kyverno/kyverno/pkg/engine/response"
	"github.com/kyverno/kyverno/pkg/engine/utils"
	"github.com/minio/pkg/wildcard"
	"sigs.k8s.io/controller-runtime/pkg/log"
)

func VerifyAndPatchImages(policyContext *PolicyContext) (resp *response.EngineResponse) {
	resp = &response.EngineResponse{}
	images := policyContext.JSONContext.ImageInfo()
	if images == nil {
		return
	}

	policy := policyContext.Policy
	patchedResource := policyContext.NewResource
	logger := log.Log.WithName("EngineVerifyImages").WithValues("policy", policy.Name,
		"kind", patchedResource.GetKind(), "namespace", patchedResource.GetNamespace(), "name", patchedResource.GetName())

	if ManagedPodResource(policy, patchedResource) {
		logger.V(4).Info("images for resources managed by workload controllers are already verified", "policy", policy.GetName())
		resp.PatchedResource = patchedResource
		return
	}

	startTime := time.Now()
	defer func() {
		buildResponse(policyContext, resp, startTime)
		logger.V(4).Info("finished policy processing", "processingTime", resp.PolicyResponse.ProcessingTime.String(), "rulesApplied", resp.PolicyResponse.RulesAppliedCount)
	}()

	policyContext.JSONContext.Checkpoint()
	defer policyContext.JSONContext.Restore()

	for i := range policyContext.Policy.Spec.Rules {
		rule := &policyContext.Policy.Spec.Rules[i]
		if len(rule.VerifyImages) == 0 {
			continue
		}

		if !matches(logger, rule, policyContext) {
			continue
		}

		policyContext.JSONContext.Restore()

		iv := &imageVerifier{
			logger:        logger,
			policyContext: policyContext,
			rule:          &rule,
			resp:          resp,
		}

		for _, imageVerify := range rule.VerifyImages {
<<<<<<< HEAD
			iv.verify(imageVerify, images.Containers)
			iv.verify(imageVerify, images.InitContainers)
=======
			verifyAndPatchImages(logger, policyContext, rule, imageVerify, images.Containers, resp)
			verifyAndPatchImages(logger, policyContext, rule, imageVerify, images.InitContainers, resp)
>>>>>>> 705e029f
		}
	}

	return
}

type imageVerifier struct {
	logger        logr.Logger
	policyContext *PolicyContext
	rule          *v1.Rule
	resp          *response.EngineResponse
}

func (iv *imageVerifier) verify(imageVerify *v1.ImageVerification, images map[string]*context.ImageInfo) {
	imagePattern := imageVerify.Image
	key := imageVerify.Key
	repository := getSignatureRepository(imageVerify)

	for _, imageInfo := range images {
		image := imageInfo.String()
		jmespath := utils.JsonPointerToJMESPath(imageInfo.JSONPointer)
		changed, err := iv.policyContext.JSONContext.HasChanged(jmespath)
		if err == nil && !changed {
			iv.logger.V(4).Info("no change in image, skipping check", "image", image)
			continue
		}

		if !wildcard.Match(imagePattern, image) {
			iv.logger.V(4).Info("image does not match pattern", "image", image, "pattern", imagePattern)
			continue
		}

		var ruleResp *response.RuleResponse
		if len(imageVerify.Attestations) == 0 {
			var digest string
			ruleResp, digest = iv.verifySignature(repository, key, imageInfo)
			if ruleResp.Status == response.RuleStatusPass {
				iv.patchDigest(imageInfo, digest, ruleResp)
			}
		} else {
			ruleResp = iv.attestImage(repository, key, imageInfo, imageVerify.Attestations)
		}

		iv.resp.PolicyResponse.Rules = append(iv.resp.PolicyResponse.Rules, *ruleResp)
		incrementAppliedCount(iv.resp)
	}
}

func getSignatureRepository(imageVerify *v1.ImageVerification) string {
	repository := cosign.ImageSignatureRepository
	if imageVerify.Repository != "" {
		repository = imageVerify.Repository
	}

	return repository
}

func (iv *imageVerifier) verifySignature(repository, key string, imageInfo *context.ImageInfo) (*response.RuleResponse, string) {
	image := imageInfo.String()
	iv.logger.Info("verifying image", "image", image)

	ruleResp := &response.RuleResponse{
		Name: iv.rule.Name,
		Type: utils.Validation.String(),
	}

	start := time.Now()
	digest, err := cosign.VerifySignature(image, []byte(key), repository, iv.logger)
	if err != nil {
		iv.logger.Info("failed to verify image signature", "image", image, "error", err, "duration", time.Since(start).Seconds())
		ruleResp.Status = response.RuleStatusFail
		ruleResp.Message = fmt.Sprintf("image signature verification failed for %s: %v", image, err)
		return ruleResp, ""
	}

	ruleResp.Status = response.RuleStatusPass
	ruleResp.Message = fmt.Sprintf("image %s verified", image)
	iv.logger.V(3).Info("verified image", "image", image, "digest", digest, "duration", time.Since(start).Seconds())
	return ruleResp, digest
}

func (iv *imageVerifier) patchDigest(imageInfo *context.ImageInfo, digest string, ruleResp *response.RuleResponse) {
	if imageInfo.Digest == "" {
		patch, err := makeAddDigestPatch(imageInfo, digest)
		if err != nil {
			iv.logger.Error(err, "failed to patch image with digest", "image", imageInfo.String(), "jsonPath", imageInfo.JSONPointer)
		} else {
			iv.logger.V(4).Info("patching verified image with digest", "patch", string(patch))
			ruleResp.Patches = [][]byte{patch}
		}
	}
}

func makeAddDigestPatch(imageInfo *context.ImageInfo, digest string) ([]byte, error) {
	var patch = make(map[string]interface{})
	patch["op"] = "replace"
	patch["path"] = imageInfo.JSONPointer
	patch["value"] = imageInfo.String() + "@" + digest
	return json.Marshal(patch)
}

func (iv *imageVerifier) attestImage(repository, key string, imageInfo *context.ImageInfo, attestationChecks []*v1.AnyAllConditions) *response.RuleResponse {
	image := imageInfo.String()

	start := time.Now()
	attestations, err := cosign.FetchAttestations(image, []byte(key), repository)
	if err != nil {
		iv.logger.Info("failed to fetch attestations", "image", image, "error", err, "duration", time.Since(start).Seconds())
		return ruleError(iv.rule, fmt.Sprintf("failed to fetch attestations for %s", image), err)
	}

	iv.logger.Info("received attestation", "attestations", attestations)

	iv.policyContext.JSONContext.Checkpoint()
	defer iv.policyContext.JSONContext.Restore()
	if err := iv.policyContext.JSONContext.AddJSONObject(attestations); err != nil {
		return ruleError(iv.rule, fmt.Sprintf("failed to add attestations to the context %v", attestations), err)
	}

	passed, err := iv.checkConditions(attestationChecks)
	if err != nil {
		return ruleError(iv.rule, "failed to check attestation", err)
	}

	if !passed {
		return ruleResponse(iv.rule, "attestation checks failed", response.RuleStatusFail)
	}

	return ruleResponse(iv.rule, "attestation checks passed", response.RuleStatusPass)
}

func (iv *imageVerifier) checkConditions(attestationChecks []*v1.AnyAllConditions) (bool, error) {
	conditions, err := variables.SubstituteAllInConditions(iv.logger, iv.policyContext.JSONContext, attestationChecks)
	if err != nil {
		return false, errors.Wrapf(err, "failed to substitute variables in conditions")
	}

	pass := variables.EvaluateConditions(iv.logger, iv.policyContext.JSONContext, conditions)
	return pass, nil
}<|MERGE_RESOLUTION|>--- conflicted
+++ resolved
@@ -3,9 +3,10 @@
 import (
 	"encoding/json"
 	"fmt"
+	"time"
+
 	"github.com/kyverno/kyverno/pkg/engine/variables"
 	"github.com/pkg/errors"
-	"time"
 
 	"github.com/go-logr/logr"
 	v1 "github.com/kyverno/kyverno/pkg/api/kyverno/v1"
@@ -59,18 +60,13 @@
 		iv := &imageVerifier{
 			logger:        logger,
 			policyContext: policyContext,
-			rule:          &rule,
+			rule:          rule,
 			resp:          resp,
 		}
 
 		for _, imageVerify := range rule.VerifyImages {
-<<<<<<< HEAD
 			iv.verify(imageVerify, images.Containers)
 			iv.verify(imageVerify, images.InitContainers)
-=======
-			verifyAndPatchImages(logger, policyContext, rule, imageVerify, images.Containers, resp)
-			verifyAndPatchImages(logger, policyContext, rule, imageVerify, images.InitContainers, resp)
->>>>>>> 705e029f
 		}
 	}
 
@@ -172,42 +168,75 @@
 	return json.Marshal(patch)
 }
 
-func (iv *imageVerifier) attestImage(repository, key string, imageInfo *context.ImageInfo, attestationChecks []*v1.AnyAllConditions) *response.RuleResponse {
+func (iv *imageVerifier) attestImage(repository, key string, imageInfo *context.ImageInfo, attestationChecks []*v1.Attestation) *response.RuleResponse {
 	image := imageInfo.String()
 
 	start := time.Now()
-	attestations, err := cosign.FetchAttestations(image, []byte(key), repository)
+	statements, err := cosign.FetchAttestations(image, []byte(key), repository)
 	if err != nil {
 		iv.logger.Info("failed to fetch attestations", "image", image, "error", err, "duration", time.Since(start).Seconds())
 		return ruleError(iv.rule, fmt.Sprintf("failed to fetch attestations for %s", image), err)
 	}
 
-	iv.logger.Info("received attestation", "attestations", attestations)
+	iv.logger.V(3).Info("received attested statements", "statements", statements)
+
+	for _, ac := range attestationChecks {
+		for _, s := range statements {
+			predicateType := s["predicateType"]
+			if ac.PredicateType == predicateType {
+				val, err := iv.checkAttestations(ac, s, imageInfo)
+				if err != nil {
+					return ruleError(iv.rule, "error while checking attestation", err)
+				}
+
+				if !val {
+					msg := fmt.Sprintf("attestation check failed for %s and predicate %s", imageInfo.String(), predicateType)
+					return ruleResponse(iv.rule, msg, response.RuleStatusFail)
+				}
+			}
+		}
+	}
+
+	return ruleResponse(iv.rule, "attestation checks passed", response.RuleStatusPass)
+}
+
+func (iv *imageVerifier)  checkAttestations(a *v1.Attestation, s map[string]interface{}, img *context.ImageInfo ) (bool, error) {
+	if len(a.Conditions) == 0 {
+		return true, nil
+	}
 
 	iv.policyContext.JSONContext.Checkpoint()
 	defer iv.policyContext.JSONContext.Restore()
-	if err := iv.policyContext.JSONContext.AddJSONObject(attestations); err != nil {
-		return ruleError(iv.rule, fmt.Sprintf("failed to add attestations to the context %v", attestations), err)
-	}
-
-	passed, err := iv.checkConditions(attestationChecks)
+
+	predicate, ok := s["predicate"].(map[string]interface{})
+	if !ok {
+		return false, fmt.Errorf("failed to extract predicate from statement: %v", s)
+	}
+
+	if err := iv.policyContext.JSONContext.AddJSONObject(predicate); err != nil {
+		return false, errors.Wrapf(err, fmt.Sprintf("failed to add Statement to the context %v", s))
+	}
+
+	imgMap := map[string]interface{}{
+		"image":  map[string]interface{}{
+			"image": img.String(),
+			"registry": img.Registry,
+			"path": img.Path,
+			"name": img.Name,
+			"tag": img.Tag,
+			"digest": img.Digest,
+		},
+	}
+
+	if err := iv.policyContext.JSONContext.AddJSONObject(imgMap); err != nil {
+		return false, errors.Wrapf(err, fmt.Sprintf("failed to add image to the context %v", s))
+	}
+
+	conditions, err := variables.SubstituteAllInConditions(iv.logger, iv.policyContext.JSONContext, a.Conditions)
 	if err != nil {
-		return ruleError(iv.rule, "failed to check attestation", err)
-	}
-
-	if !passed {
-		return ruleResponse(iv.rule, "attestation checks failed", response.RuleStatusFail)
-	}
-
-	return ruleResponse(iv.rule, "attestation checks passed", response.RuleStatusPass)
-}
-
-func (iv *imageVerifier) checkConditions(attestationChecks []*v1.AnyAllConditions) (bool, error) {
-	conditions, err := variables.SubstituteAllInConditions(iv.logger, iv.policyContext.JSONContext, attestationChecks)
-	if err != nil {
-		return false, errors.Wrapf(err, "failed to substitute variables in conditions")
-	}
-
-	pass := variables.EvaluateConditions(iv.logger, iv.policyContext.JSONContext, conditions)
+		return false, errors.Wrapf(err, "failed to substitute variables in attestation conditions")
+	}
+
+	pass := variables.EvaluateAnyAllConditions(iv.logger, iv.policyContext.JSONContext, conditions)
 	return pass, nil
 }