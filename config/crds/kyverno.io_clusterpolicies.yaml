---
apiVersion: apiextensions.k8s.io/v1
kind: CustomResourceDefinition
metadata:
  annotations:
    controller-gen.kubebuilder.io/version: v0.9.1-0.20220629131006-1878064c4cdf
  creationTimestamp: null
  name: clusterpolicies.kyverno.io
spec:
  group: kyverno.io
  names:
    kind: ClusterPolicy
    listKind: ClusterPolicyList
    plural: clusterpolicies
    shortNames:
    - cpol
    singular: clusterpolicy
  scope: Cluster
  versions:
  - additionalPrinterColumns:
    - jsonPath: .spec.background
      name: Background
      type: string
    - jsonPath: .spec.validationFailureAction
      name: Action
      type: string
    - jsonPath: .spec.failurePolicy
      name: Failure Policy
      priority: 1
      type: string
    - jsonPath: .status.ready
      name: Ready
      type: string
    name: v1
    schema:
      openAPIV3Schema:
        description: ClusterPolicy declares validation, mutation, and generation behaviors
          for matching resources.
        properties:
          apiVersion:
            description: 'APIVersion defines the versioned schema of this representation
              of an object. Servers should convert recognized schemas to the latest
              internal value, and may reject unrecognized values. More info: https://git.k8s.io/community/contributors/devel/sig-architecture/api-conventions.md#resources'
            type: string
          kind:
            description: 'Kind is a string value representing the REST resource this
              object represents. Servers may infer this from the endpoint the client
              submits requests to. Cannot be updated. In CamelCase. More info: https://git.k8s.io/community/contributors/devel/sig-architecture/api-conventions.md#types-kinds'
            type: string
          metadata:
            type: object
          spec:
            description: Spec declares policy behaviors.
            properties:
              applyRules:
                description: ApplyRules controls how rules in a policy are applied.
                  Rule are processed in the order of declaration. When set to `One`
                  processing stops after a rule has been applied i.e. the rule matches
                  and results in a pass, fail, or error. When set to `All` all rules
                  in the policy are processed. The default is `All`.
                enum:
                - All
                - One
                type: string
              background:
                description: Background controls if rules are applied to existing
                  resources during a background scan. Optional. Default value is "true".
                  The value must be set to "false" if the policy rule uses variables
                  that are only available in the admission review request (e.g. user
                  name).
                type: boolean
              failurePolicy:
                description: FailurePolicy defines how unexpected policy errors and
                  webhook response timeout errors are handled. Rules within the same
                  policy share the same failure behavior. Allowed values are Ignore
                  or Fail. Defaults to Fail.
                enum:
                - Ignore
                - Fail
                type: string
              generateExistingOnPolicyUpdate:
                description: GenerateExistingOnPolicyUpdate controls whether to trigger
                  generate rule in existing resources If is set to "true" generate
                  rule will be triggered and applied to existing matched resources.
                  Defaults to "false" if not specified.
                type: boolean
              mutateExistingOnPolicyUpdate:
                description: MutateExistingOnPolicyUpdate controls if a mutateExisting
                  policy is applied on policy events. Default value is "false".
                type: boolean
              rules:
                description: Rules is a list of Rule instances. A Policy contains
                  multiple rules and each rule can validate, mutate, or generate resources.
                items:
                  description: Rule defines a validation, mutation, or generation
                    control for matching resources. Each rules contains a match declaration
                    to select resources, and an optional exclude declaration to specify
                    which resources to exclude.
                  properties:
                    context:
                      description: Context defines variables and data sources that
                        can be used during rule execution.
                      items:
                        description: ContextEntry adds variables and data sources
                          to a rule Context. Either a ConfigMap reference or a APILookup
                          must be provided.
                        properties:
                          apiCall:
                            description: APICall defines an HTTP request to the Kubernetes
                              API server. The JSON data retrieved is stored in the
                              context.
                            properties:
                              jmesPath:
                                description: JMESPath is an optional JSON Match Expression
                                  that can be used to transform the JSON response
                                  returned from the API server. For example a JMESPath
                                  of "items | length(@)" applied to the API server
                                  response to the URLPath "/apis/apps/v1/deployments"
                                  will return the total count of deployments across
                                  all namespaces.
                                type: string
                              urlPath:
                                description: URLPath is the URL path to be used in
                                  the HTTP GET request to the Kubernetes API server
                                  (e.g. "/api/v1/namespaces" or  "/apis/apps/v1/deployments").
                                  The format required is the same format used by the
                                  `kubectl get --raw` command.
                                type: string
                            required:
                            - urlPath
                            type: object
                          configMap:
                            description: ConfigMap is the ConfigMap reference.
                            properties:
                              name:
                                description: Name is the ConfigMap name.
                                type: string
                              namespace:
                                description: Namespace is the ConfigMap namespace.
                                type: string
                            required:
                            - name
                            type: object
                          imageRegistry:
                            description: ImageRegistry defines requests to an OCI/Docker
                              V2 registry to fetch image details.
                            properties:
                              jmesPath:
                                description: JMESPath is an optional JSON Match Expression
                                  that can be used to transform the ImageData struct
                                  returned as a result of processing the image reference.
                                type: string
                              reference:
                                description: 'Reference is image reference to a container
                                  image in the registry. Example: ghcr.io/kyverno/kyverno:latest'
                                type: string
                            required:
                            - reference
                            type: object
                          name:
                            description: Name is the variable name.
                            type: string
                          variable:
                            description: Variable defines an arbitrary JMESPath context
                              variable that can be defined inline.
                            properties:
                              default:
                                description: Default is an optional arbitrary JSON
                                  object that the variable may take if the JMESPath
                                  expression evaluates to nil
                                x-kubernetes-preserve-unknown-fields: true
                              jmesPath:
                                description: JMESPath is an optional JMESPath Expression
                                  that can be used to transform the variable.
                                type: string
                              value:
                                description: Value is any arbitrary JSON object representable
                                  in YAML or JSON form.
                                x-kubernetes-preserve-unknown-fields: true
                            type: object
                        type: object
                      type: array
                    exclude:
                      description: ExcludeResources defines when this policy rule
                        should not be applied. The exclude criteria can include resource
                        information (e.g. kind, name, namespace, labels) and admission
                        review request information like the name or role.
                      properties:
                        all:
                          description: All allows specifying resources which will
                            be ANDed
                          items:
                            description: ResourceFilter allow users to "AND" or "OR"
                              between resources
                            properties:
                              clusterRoles:
                                description: ClusterRoles is the list of cluster-wide
                                  role names for the user.
                                items:
                                  type: string
                                type: array
                              resources:
                                description: ResourceDescription contains information
                                  about the resource being created or modified.
                                properties:
                                  annotations:
                                    additionalProperties:
                                      type: string
                                    description: Annotations is a  map of annotations
                                      (key-value pairs of type string). Annotation
                                      keys and values support the wildcard characters
                                      "*" (matches zero or many characters) and "?"
                                      (matches at least one character).
                                    type: object
                                  kinds:
                                    description: Kinds is a list of resource kinds.
                                    items:
                                      type: string
                                    type: array
                                  name:
                                    description: 'Name is the name of the resource.
                                      The name supports wildcard characters "*" (matches
                                      zero or many characters) and "?" (at least one
                                      character). NOTE: "Name" is being deprecated
                                      in favor of "Names".'
                                    type: string
                                  names:
                                    description: Names are the names of the resources.
                                      Each name supports wildcard characters "*" (matches
                                      zero or many characters) and "?" (at least one
                                      character).
                                    items:
                                      type: string
                                    type: array
                                  namespaceSelector:
                                    description: 'NamespaceSelector is a label selector
                                      for the resource namespace. Label keys and values
                                      in `matchLabels` support the wildcard characters
                                      `*` (matches zero or many characters) and `?`
                                      (matches one character).Wildcards allows writing
                                      label selectors like ["storage.k8s.io/*": "*"].
                                      Note that using ["*" : "*"] matches any key
                                      and value but does not match an empty label
                                      set.'
                                    properties:
                                      matchExpressions:
                                        description: matchExpressions is a list of
                                          label selector requirements. The requirements
                                          are ANDed.
                                        items:
                                          description: A label selector requirement
                                            is a selector that contains values, a
                                            key, and an operator that relates the
                                            key and values.
                                          properties:
                                            key:
                                              description: key is the label key that
                                                the selector applies to.
                                              type: string
                                            operator:
                                              description: operator represents a key's
                                                relationship to a set of values. Valid
                                                operators are In, NotIn, Exists and
                                                DoesNotExist.
                                              type: string
                                            values:
                                              description: values is an array of string
                                                values. If the operator is In or NotIn,
                                                the values array must be non-empty.
                                                If the operator is Exists or DoesNotExist,
                                                the values array must be empty. This
                                                array is replaced during a strategic
                                                merge patch.
                                              items:
                                                type: string
                                              type: array
                                          required:
                                          - key
                                          - operator
                                          type: object
                                        type: array
                                      matchLabels:
                                        additionalProperties:
                                          type: string
                                        description: matchLabels is a map of {key,value}
                                          pairs. A single {key,value} in the matchLabels
                                          map is equivalent to an element of matchExpressions,
                                          whose key field is "key", the operator is
                                          "In", and the values array contains only
                                          "value". The requirements are ANDed.
                                        type: object
                                    type: object
                                    x-kubernetes-map-type: atomic
                                  namespaces:
                                    description: Namespaces is a list of namespaces
                                      names. Each name supports wildcard characters
                                      "*" (matches zero or many characters) and "?"
                                      (at least one character).
                                    items:
                                      type: string
                                    type: array
                                  selector:
                                    description: 'Selector is a label selector. Label
                                      keys and values in `matchLabels` support the
                                      wildcard characters `*` (matches zero or many
                                      characters) and `?` (matches one character).
                                      Wildcards allows writing label selectors like
                                      ["storage.k8s.io/*": "*"]. Note that using ["*"
                                      : "*"] matches any key and value but does not
                                      match an empty label set.'
                                    properties:
                                      matchExpressions:
                                        description: matchExpressions is a list of
                                          label selector requirements. The requirements
                                          are ANDed.
                                        items:
                                          description: A label selector requirement
                                            is a selector that contains values, a
                                            key, and an operator that relates the
                                            key and values.
                                          properties:
                                            key:
                                              description: key is the label key that
                                                the selector applies to.
                                              type: string
                                            operator:
                                              description: operator represents a key's
                                                relationship to a set of values. Valid
                                                operators are In, NotIn, Exists and
                                                DoesNotExist.
                                              type: string
                                            values:
                                              description: values is an array of string
                                                values. If the operator is In or NotIn,
                                                the values array must be non-empty.
                                                If the operator is Exists or DoesNotExist,
                                                the values array must be empty. This
                                                array is replaced during a strategic
                                                merge patch.
                                              items:
                                                type: string
                                              type: array
                                          required:
                                          - key
                                          - operator
                                          type: object
                                        type: array
                                      matchLabels:
                                        additionalProperties:
                                          type: string
                                        description: matchLabels is a map of {key,value}
                                          pairs. A single {key,value} in the matchLabels
                                          map is equivalent to an element of matchExpressions,
                                          whose key field is "key", the operator is
                                          "In", and the values array contains only
                                          "value". The requirements are ANDed.
                                        type: object
                                    type: object
                                    x-kubernetes-map-type: atomic
                                type: object
                              roles:
                                description: Roles is the list of namespaced role
                                  names for the user.
                                items:
                                  type: string
                                type: array
                              subjects:
                                description: Subjects is the list of subject names
                                  like users, user groups, and service accounts.
                                items:
                                  description: Subject contains a reference to the
                                    object or user identities a role binding applies
                                    to.  This can either hold a direct API object
                                    reference, or a value for non-objects such as
                                    user and group names.
                                  properties:
                                    apiGroup:
                                      description: APIGroup holds the API group of
                                        the referenced subject. Defaults to "" for
                                        ServiceAccount subjects. Defaults to "rbac.authorization.k8s.io"
                                        for User and Group subjects.
                                      type: string
                                    kind:
                                      description: Kind of object being referenced.
                                        Values defined by this API group are "User",
                                        "Group", and "ServiceAccount". If the Authorizer
                                        does not recognized the kind value, the Authorizer
                                        should report an error.
                                      type: string
                                    name:
                                      description: Name of the object being referenced.
                                      type: string
                                    namespace:
                                      description: Namespace of the referenced object.  If
                                        the object kind is non-namespace, such as
                                        "User" or "Group", and this value is not empty
                                        the Authorizer should report an error.
                                      type: string
                                  required:
                                  - kind
                                  - name
                                  type: object
                                  x-kubernetes-map-type: atomic
                                type: array
                            type: object
                          type: array
                        any:
                          description: Any allows specifying resources which will
                            be ORed
                          items:
                            description: ResourceFilter allow users to "AND" or "OR"
                              between resources
                            properties:
                              clusterRoles:
                                description: ClusterRoles is the list of cluster-wide
                                  role names for the user.
                                items:
                                  type: string
                                type: array
                              resources:
                                description: ResourceDescription contains information
                                  about the resource being created or modified.
                                properties:
                                  annotations:
                                    additionalProperties:
                                      type: string
                                    description: Annotations is a  map of annotations
                                      (key-value pairs of type string). Annotation
                                      keys and values support the wildcard characters
                                      "*" (matches zero or many characters) and "?"
                                      (matches at least one character).
                                    type: object
                                  kinds:
                                    description: Kinds is a list of resource kinds.
                                    items:
                                      type: string
                                    type: array
                                  name:
                                    description: 'Name is the name of the resource.
                                      The name supports wildcard characters "*" (matches
                                      zero or many characters) and "?" (at least one
                                      character). NOTE: "Name" is being deprecated
                                      in favor of "Names".'
                                    type: string
                                  names:
                                    description: Names are the names of the resources.
                                      Each name supports wildcard characters "*" (matches
                                      zero or many characters) and "?" (at least one
                                      character).
                                    items:
                                      type: string
                                    type: array
                                  namespaceSelector:
                                    description: 'NamespaceSelector is a label selector
                                      for the resource namespace. Label keys and values
                                      in `matchLabels` support the wildcard characters
                                      `*` (matches zero or many characters) and `?`
                                      (matches one character).Wildcards allows writing
                                      label selectors like ["storage.k8s.io/*": "*"].
                                      Note that using ["*" : "*"] matches any key
                                      and value but does not match an empty label
                                      set.'
                                    properties:
                                      matchExpressions:
                                        description: matchExpressions is a list of
                                          label selector requirements. The requirements
                                          are ANDed.
                                        items:
                                          description: A label selector requirement
                                            is a selector that contains values, a
                                            key, and an operator that relates the
                                            key and values.
                                          properties:
                                            key:
                                              description: key is the label key that
                                                the selector applies to.
                                              type: string
                                            operator:
                                              description: operator represents a key's
                                                relationship to a set of values. Valid
                                                operators are In, NotIn, Exists and
                                                DoesNotExist.
                                              type: string
                                            values:
                                              description: values is an array of string
                                                values. If the operator is In or NotIn,
                                                the values array must be non-empty.
                                                If the operator is Exists or DoesNotExist,
                                                the values array must be empty. This
                                                array is replaced during a strategic
                                                merge patch.
                                              items:
                                                type: string
                                              type: array
                                          required:
                                          - key
                                          - operator
                                          type: object
                                        type: array
                                      matchLabels:
                                        additionalProperties:
                                          type: string
                                        description: matchLabels is a map of {key,value}
                                          pairs. A single {key,value} in the matchLabels
                                          map is equivalent to an element of matchExpressions,
                                          whose key field is "key", the operator is
                                          "In", and the values array contains only
                                          "value". The requirements are ANDed.
                                        type: object
                                    type: object
                                    x-kubernetes-map-type: atomic
                                  namespaces:
                                    description: Namespaces is a list of namespaces
                                      names. Each name supports wildcard characters
                                      "*" (matches zero or many characters) and "?"
                                      (at least one character).
                                    items:
                                      type: string
                                    type: array
                                  selector:
                                    description: 'Selector is a label selector. Label
                                      keys and values in `matchLabels` support the
                                      wildcard characters `*` (matches zero or many
                                      characters) and `?` (matches one character).
                                      Wildcards allows writing label selectors like
                                      ["storage.k8s.io/*": "*"]. Note that using ["*"
                                      : "*"] matches any key and value but does not
                                      match an empty label set.'
                                    properties:
                                      matchExpressions:
                                        description: matchExpressions is a list of
                                          label selector requirements. The requirements
                                          are ANDed.
                                        items:
                                          description: A label selector requirement
                                            is a selector that contains values, a
                                            key, and an operator that relates the
                                            key and values.
                                          properties:
                                            key:
                                              description: key is the label key that
                                                the selector applies to.
                                              type: string
                                            operator:
                                              description: operator represents a key's
                                                relationship to a set of values. Valid
                                                operators are In, NotIn, Exists and
                                                DoesNotExist.
                                              type: string
                                            values:
                                              description: values is an array of string
                                                values. If the operator is In or NotIn,
                                                the values array must be non-empty.
                                                If the operator is Exists or DoesNotExist,
                                                the values array must be empty. This
                                                array is replaced during a strategic
                                                merge patch.
                                              items:
                                                type: string
                                              type: array
                                          required:
                                          - key
                                          - operator
                                          type: object
                                        type: array
                                      matchLabels:
                                        additionalProperties:
                                          type: string
                                        description: matchLabels is a map of {key,value}
                                          pairs. A single {key,value} in the matchLabels
                                          map is equivalent to an element of matchExpressions,
                                          whose key field is "key", the operator is
                                          "In", and the values array contains only
                                          "value". The requirements are ANDed.
                                        type: object
                                    type: object
                                    x-kubernetes-map-type: atomic
                                type: object
                              roles:
                                description: Roles is the list of namespaced role
                                  names for the user.
                                items:
                                  type: string
                                type: array
                              subjects:
                                description: Subjects is the list of subject names
                                  like users, user groups, and service accounts.
                                items:
                                  description: Subject contains a reference to the
                                    object or user identities a role binding applies
                                    to.  This can either hold a direct API object
                                    reference, or a value for non-objects such as
                                    user and group names.
                                  properties:
                                    apiGroup:
                                      description: APIGroup holds the API group of
                                        the referenced subject. Defaults to "" for
                                        ServiceAccount subjects. Defaults to "rbac.authorization.k8s.io"
                                        for User and Group subjects.
                                      type: string
                                    kind:
                                      description: Kind of object being referenced.
                                        Values defined by this API group are "User",
                                        "Group", and "ServiceAccount". If the Authorizer
                                        does not recognized the kind value, the Authorizer
                                        should report an error.
                                      type: string
                                    name:
                                      description: Name of the object being referenced.
                                      type: string
                                    namespace:
                                      description: Namespace of the referenced object.  If
                                        the object kind is non-namespace, such as
                                        "User" or "Group", and this value is not empty
                                        the Authorizer should report an error.
                                      type: string
                                  required:
                                  - kind
                                  - name
                                  type: object
                                  x-kubernetes-map-type: atomic
                                type: array
                            type: object
                          type: array
                        clusterRoles:
                          description: ClusterRoles is the list of cluster-wide role
                            names for the user.
                          items:
                            type: string
                          type: array
                        resources:
                          description: ResourceDescription contains information about
                            the resource being created or modified. Requires at least
                            one tag to be specified when under MatchResources. Specifying
                            ResourceDescription directly under match is being deprecated.
                            Please specify under "any" or "all" instead.
                          properties:
                            annotations:
                              additionalProperties:
                                type: string
                              description: Annotations is a  map of annotations (key-value
                                pairs of type string). Annotation keys and values
                                support the wildcard characters "*" (matches zero
                                or many characters) and "?" (matches at least one
                                character).
                              type: object
                            kinds:
                              description: Kinds is a list of resource kinds.
                              items:
                                type: string
                              type: array
                            name:
                              description: 'Name is the name of the resource. The
                                name supports wildcard characters "*" (matches zero
                                or many characters) and "?" (at least one character).
                                NOTE: "Name" is being deprecated in favor of "Names".'
                              type: string
                            names:
                              description: Names are the names of the resources. Each
                                name supports wildcard characters "*" (matches zero
                                or many characters) and "?" (at least one character).
                              items:
                                type: string
                              type: array
                            namespaceSelector:
                              description: 'NamespaceSelector is a label selector
                                for the resource namespace. Label keys and values
                                in `matchLabels` support the wildcard characters `*`
                                (matches zero or many characters) and `?` (matches
                                one character).Wildcards allows writing label selectors
                                like ["storage.k8s.io/*": "*"]. Note that using ["*"
                                : "*"] matches any key and value but does not match
                                an empty label set.'
                              properties:
                                matchExpressions:
                                  description: matchExpressions is a list of label
                                    selector requirements. The requirements are ANDed.
                                  items:
                                    description: A label selector requirement is a
                                      selector that contains values, a key, and an
                                      operator that relates the key and values.
                                    properties:
                                      key:
                                        description: key is the label key that the
                                          selector applies to.
                                        type: string
                                      operator:
                                        description: operator represents a key's relationship
                                          to a set of values. Valid operators are
                                          In, NotIn, Exists and DoesNotExist.
                                        type: string
                                      values:
                                        description: values is an array of string
                                          values. If the operator is In or NotIn,
                                          the values array must be non-empty. If the
                                          operator is Exists or DoesNotExist, the
                                          values array must be empty. This array is
                                          replaced during a strategic merge patch.
                                        items:
                                          type: string
                                        type: array
                                    required:
                                    - key
                                    - operator
                                    type: object
                                  type: array
                                matchLabels:
                                  additionalProperties:
                                    type: string
                                  description: matchLabels is a map of {key,value}
                                    pairs. A single {key,value} in the matchLabels
                                    map is equivalent to an element of matchExpressions,
                                    whose key field is "key", the operator is "In",
                                    and the values array contains only "value". The
                                    requirements are ANDed.
                                  type: object
                              type: object
                              x-kubernetes-map-type: atomic
                            namespaces:
                              description: Namespaces is a list of namespaces names.
                                Each name supports wildcard characters "*" (matches
                                zero or many characters) and "?" (at least one character).
                              items:
                                type: string
                              type: array
                            selector:
                              description: 'Selector is a label selector. Label keys
                                and values in `matchLabels` support the wildcard characters
                                `*` (matches zero or many characters) and `?` (matches
                                one character). Wildcards allows writing label selectors
                                like ["storage.k8s.io/*": "*"]. Note that using ["*"
                                : "*"] matches any key and value but does not match
                                an empty label set.'
                              properties:
                                matchExpressions:
                                  description: matchExpressions is a list of label
                                    selector requirements. The requirements are ANDed.
                                  items:
                                    description: A label selector requirement is a
                                      selector that contains values, a key, and an
                                      operator that relates the key and values.
                                    properties:
                                      key:
                                        description: key is the label key that the
                                          selector applies to.
                                        type: string
                                      operator:
                                        description: operator represents a key's relationship
                                          to a set of values. Valid operators are
                                          In, NotIn, Exists and DoesNotExist.
                                        type: string
                                      values:
                                        description: values is an array of string
                                          values. If the operator is In or NotIn,
                                          the values array must be non-empty. If the
                                          operator is Exists or DoesNotExist, the
                                          values array must be empty. This array is
                                          replaced during a strategic merge patch.
                                        items:
                                          type: string
                                        type: array
                                    required:
                                    - key
                                    - operator
                                    type: object
                                  type: array
                                matchLabels:
                                  additionalProperties:
                                    type: string
                                  description: matchLabels is a map of {key,value}
                                    pairs. A single {key,value} in the matchLabels
                                    map is equivalent to an element of matchExpressions,
                                    whose key field is "key", the operator is "In",
                                    and the values array contains only "value". The
                                    requirements are ANDed.
                                  type: object
                              type: object
                              x-kubernetes-map-type: atomic
                          type: object
                        roles:
                          description: Roles is the list of namespaced role names
                            for the user.
                          items:
                            type: string
                          type: array
                        subjects:
                          description: Subjects is the list of subject names like
                            users, user groups, and service accounts.
                          items:
                            description: Subject contains a reference to the object
                              or user identities a role binding applies to.  This
                              can either hold a direct API object reference, or a
                              value for non-objects such as user and group names.
                            properties:
                              apiGroup:
                                description: APIGroup holds the API group of the referenced
                                  subject. Defaults to "" for ServiceAccount subjects.
                                  Defaults to "rbac.authorization.k8s.io" for User
                                  and Group subjects.
                                type: string
                              kind:
                                description: Kind of object being referenced. Values
                                  defined by this API group are "User", "Group", and
                                  "ServiceAccount". If the Authorizer does not recognized
                                  the kind value, the Authorizer should report an
                                  error.
                                type: string
                              name:
                                description: Name of the object being referenced.
                                type: string
                              namespace:
                                description: Namespace of the referenced object.  If
                                  the object kind is non-namespace, such as "User"
                                  or "Group", and this value is not empty the Authorizer
                                  should report an error.
                                type: string
                            required:
                            - kind
                            - name
                            type: object
                            x-kubernetes-map-type: atomic
                          type: array
                      type: object
                    generate:
                      description: Generation is used to create new resources.
                      properties:
                        apiVersion:
                          description: APIVersion specifies resource apiVersion.
                          type: string
                        clone:
                          description: Clone specifies the source resource used to
                            populate each generated resource. At most one of Data
                            or Clone can be specified. If neither are provided, the
                            generated resource will be created with default data only.
                          properties:
                            name:
                              description: Name specifies name of the resource.
                              type: string
                            namespace:
                              description: Namespace specifies source resource namespace.
                              type: string
                          type: object
                        data:
                          description: Data provides the resource declaration used
                            to populate each generated resource. At most one of Data
                            or Clone must be specified. If neither are provided, the
                            generated resource will be created with default data only.
                          x-kubernetes-preserve-unknown-fields: true
                        kind:
                          description: Kind specifies resource kind.
                          type: string
                        name:
                          description: Name specifies the resource name.
                          type: string
                        namespace:
                          description: Namespace specifies resource namespace.
                          type: string
                        synchronize:
                          description: Synchronize controls if generated resources
                            should be kept in-sync with their source resource. If
                            Synchronize is set to "true" changes to generated resources
                            will be overwritten with resource data from Data or the
                            resource specified in the Clone declaration. Optional.
                            Defaults to "false" if not specified.
                          type: boolean
                      type: object
                    imageExtractors:
                      additionalProperties:
                        items:
                          properties:
                            key:
                              description: Key is an optional name of the field within
                                'path' that will be used to uniquely identify an image.
                                Note - this field MUST be unique.
                              type: string
                            name:
                              description: Name is the entry the image will be available
                                under 'images.<name>' in the context. If this field
                                is not defined, image entries will appear under 'images.custom'.
                              type: string
                            path:
                              description: Path is the path to the object containing
                                the image field in a custom resource. It should be
                                slash-separated. Each slash-separated key must be
                                a valid YAML key or a wildcard '*'. Wildcard keys
                                are expanded in case of arrays or objects.
                              type: string
                            value:
                              description: Value is an optional name of the field
                                within 'path' that points to the image URI. This is
                                useful when a custom 'key' is also defined.
                              type: string
                          required:
                          - path
                          type: object
                        type: array
                      description: ImageExtractors defines a mapping from kinds to
                        ImageExtractorConfigs. This config is only valid for verifyImages
                        rules.
                      type: object
                    match:
                      description: MatchResources defines when this policy rule should
                        be applied. The match criteria can include resource information
                        (e.g. kind, name, namespace, labels) and admission review
                        request information like the user name or role. At least one
                        kind is required.
                      properties:
                        all:
                          description: All allows specifying resources which will
                            be ANDed
                          items:
                            description: ResourceFilter allow users to "AND" or "OR"
                              between resources
                            properties:
                              clusterRoles:
                                description: ClusterRoles is the list of cluster-wide
                                  role names for the user.
                                items:
                                  type: string
                                type: array
                              resources:
                                description: ResourceDescription contains information
                                  about the resource being created or modified.
                                properties:
                                  annotations:
                                    additionalProperties:
                                      type: string
                                    description: Annotations is a  map of annotations
                                      (key-value pairs of type string). Annotation
                                      keys and values support the wildcard characters
                                      "*" (matches zero or many characters) and "?"
                                      (matches at least one character).
                                    type: object
                                  kinds:
                                    description: Kinds is a list of resource kinds.
                                    items:
                                      type: string
                                    type: array
                                  name:
                                    description: 'Name is the name of the resource.
                                      The name supports wildcard characters "*" (matches
                                      zero or many characters) and "?" (at least one
                                      character). NOTE: "Name" is being deprecated
                                      in favor of "Names".'
                                    type: string
                                  names:
                                    description: Names are the names of the resources.
                                      Each name supports wildcard characters "*" (matches
                                      zero or many characters) and "?" (at least one
                                      character).
                                    items:
                                      type: string
                                    type: array
                                  namespaceSelector:
                                    description: 'NamespaceSelector is a label selector
                                      for the resource namespace. Label keys and values
                                      in `matchLabels` support the wildcard characters
                                      `*` (matches zero or many characters) and `?`
                                      (matches one character).Wildcards allows writing
                                      label selectors like ["storage.k8s.io/*": "*"].
                                      Note that using ["*" : "*"] matches any key
                                      and value but does not match an empty label
                                      set.'
                                    properties:
                                      matchExpressions:
                                        description: matchExpressions is a list of
                                          label selector requirements. The requirements
                                          are ANDed.
                                        items:
                                          description: A label selector requirement
                                            is a selector that contains values, a
                                            key, and an operator that relates the
                                            key and values.
                                          properties:
                                            key:
                                              description: key is the label key that
                                                the selector applies to.
                                              type: string
                                            operator:
                                              description: operator represents a key's
                                                relationship to a set of values. Valid
                                                operators are In, NotIn, Exists and
                                                DoesNotExist.
                                              type: string
                                            values:
                                              description: values is an array of string
                                                values. If the operator is In or NotIn,
                                                the values array must be non-empty.
                                                If the operator is Exists or DoesNotExist,
                                                the values array must be empty. This
                                                array is replaced during a strategic
                                                merge patch.
                                              items:
                                                type: string
                                              type: array
                                          required:
                                          - key
                                          - operator
                                          type: object
                                        type: array
                                      matchLabels:
                                        additionalProperties:
                                          type: string
                                        description: matchLabels is a map of {key,value}
                                          pairs. A single {key,value} in the matchLabels
                                          map is equivalent to an element of matchExpressions,
                                          whose key field is "key", the operator is
                                          "In", and the values array contains only
                                          "value". The requirements are ANDed.
                                        type: object
                                    type: object
                                    x-kubernetes-map-type: atomic
                                  namespaces:
                                    description: Namespaces is a list of namespaces
                                      names. Each name supports wildcard characters
                                      "*" (matches zero or many characters) and "?"
                                      (at least one character).
                                    items:
                                      type: string
                                    type: array
                                  selector:
                                    description: 'Selector is a label selector. Label
                                      keys and values in `matchLabels` support the
                                      wildcard characters `*` (matches zero or many
                                      characters) and `?` (matches one character).
                                      Wildcards allows writing label selectors like
                                      ["storage.k8s.io/*": "*"]. Note that using ["*"
                                      : "*"] matches any key and value but does not
                                      match an empty label set.'
                                    properties:
                                      matchExpressions:
                                        description: matchExpressions is a list of
                                          label selector requirements. The requirements
                                          are ANDed.
                                        items:
                                          description: A label selector requirement
                                            is a selector that contains values, a
                                            key, and an operator that relates the
                                            key and values.
                                          properties:
                                            key:
                                              description: key is the label key that
                                                the selector applies to.
                                              type: string
                                            operator:
                                              description: operator represents a key's
                                                relationship to a set of values. Valid
                                                operators are In, NotIn, Exists and
                                                DoesNotExist.
                                              type: string
                                            values:
                                              description: values is an array of string
                                                values. If the operator is In or NotIn,
                                                the values array must be non-empty.
                                                If the operator is Exists or DoesNotExist,
                                                the values array must be empty. This
                                                array is replaced during a strategic
                                                merge patch.
                                              items:
                                                type: string
                                              type: array
                                          required:
                                          - key
                                          - operator
                                          type: object
                                        type: array
                                      matchLabels:
                                        additionalProperties:
                                          type: string
                                        description: matchLabels is a map of {key,value}
                                          pairs. A single {key,value} in the matchLabels
                                          map is equivalent to an element of matchExpressions,
                                          whose key field is "key", the operator is
                                          "In", and the values array contains only
                                          "value". The requirements are ANDed.
                                        type: object
                                    type: object
                                    x-kubernetes-map-type: atomic
                                type: object
                              roles:
                                description: Roles is the list of namespaced role
                                  names for the user.
                                items:
                                  type: string
                                type: array
                              subjects:
                                description: Subjects is the list of subject names
                                  like users, user groups, and service accounts.
                                items:
                                  description: Subject contains a reference to the
                                    object or user identities a role binding applies
                                    to.  This can either hold a direct API object
                                    reference, or a value for non-objects such as
                                    user and group names.
                                  properties:
                                    apiGroup:
                                      description: APIGroup holds the API group of
                                        the referenced subject. Defaults to "" for
                                        ServiceAccount subjects. Defaults to "rbac.authorization.k8s.io"
                                        for User and Group subjects.
                                      type: string
                                    kind:
                                      description: Kind of object being referenced.
                                        Values defined by this API group are "User",
                                        "Group", and "ServiceAccount". If the Authorizer
                                        does not recognized the kind value, the Authorizer
                                        should report an error.
                                      type: string
                                    name:
                                      description: Name of the object being referenced.
                                      type: string
                                    namespace:
                                      description: Namespace of the referenced object.  If
                                        the object kind is non-namespace, such as
                                        "User" or "Group", and this value is not empty
                                        the Authorizer should report an error.
                                      type: string
                                  required:
                                  - kind
                                  - name
                                  type: object
                                  x-kubernetes-map-type: atomic
                                type: array
                            type: object
                          type: array
                        any:
                          description: Any allows specifying resources which will
                            be ORed
                          items:
                            description: ResourceFilter allow users to "AND" or "OR"
                              between resources
                            properties:
                              clusterRoles:
                                description: ClusterRoles is the list of cluster-wide
                                  role names for the user.
                                items:
                                  type: string
                                type: array
                              resources:
                                description: ResourceDescription contains information
                                  about the resource being created or modified.
                                properties:
                                  annotations:
                                    additionalProperties:
                                      type: string
                                    description: Annotations is a  map of annotations
                                      (key-value pairs of type string). Annotation
                                      keys and values support the wildcard characters
                                      "*" (matches zero or many characters) and "?"
                                      (matches at least one character).
                                    type: object
                                  kinds:
                                    description: Kinds is a list of resource kinds.
                                    items:
                                      type: string
                                    type: array
                                  name:
                                    description: 'Name is the name of the resource.
                                      The name supports wildcard characters "*" (matches
                                      zero or many characters) and "?" (at least one
                                      character). NOTE: "Name" is being deprecated
                                      in favor of "Names".'
                                    type: string
                                  names:
                                    description: Names are the names of the resources.
                                      Each name supports wildcard characters "*" (matches
                                      zero or many characters) and "?" (at least one
                                      character).
                                    items:
                                      type: string
                                    type: array
                                  namespaceSelector:
                                    description: 'NamespaceSelector is a label selector
                                      for the resource namespace. Label keys and values
                                      in `matchLabels` support the wildcard characters
                                      `*` (matches zero or many characters) and `?`
                                      (matches one character).Wildcards allows writing
                                      label selectors like ["storage.k8s.io/*": "*"].
                                      Note that using ["*" : "*"] matches any key
                                      and value but does not match an empty label
                                      set.'
                                    properties:
                                      matchExpressions:
                                        description: matchExpressions is a list of
                                          label selector requirements. The requirements
                                          are ANDed.
                                        items:
                                          description: A label selector requirement
                                            is a selector that contains values, a
                                            key, and an operator that relates the
                                            key and values.
                                          properties:
                                            key:
                                              description: key is the label key that
                                                the selector applies to.
                                              type: string
                                            operator:
                                              description: operator represents a key's
                                                relationship to a set of values. Valid
                                                operators are In, NotIn, Exists and
                                                DoesNotExist.
                                              type: string
                                            values:
                                              description: values is an array of string
                                                values. If the operator is In or NotIn,
                                                the values array must be non-empty.
                                                If the operator is Exists or DoesNotExist,
                                                the values array must be empty. This
                                                array is replaced during a strategic
                                                merge patch.
                                              items:
                                                type: string
                                              type: array
                                          required:
                                          - key
                                          - operator
                                          type: object
                                        type: array
                                      matchLabels:
                                        additionalProperties:
                                          type: string
                                        description: matchLabels is a map of {key,value}
                                          pairs. A single {key,value} in the matchLabels
                                          map is equivalent to an element of matchExpressions,
                                          whose key field is "key", the operator is
                                          "In", and the values array contains only
                                          "value". The requirements are ANDed.
                                        type: object
                                    type: object
                                    x-kubernetes-map-type: atomic
                                  namespaces:
                                    description: Namespaces is a list of namespaces
                                      names. Each name supports wildcard characters
                                      "*" (matches zero or many characters) and "?"
                                      (at least one character).
                                    items:
                                      type: string
                                    type: array
                                  selector:
                                    description: 'Selector is a label selector. Label
                                      keys and values in `matchLabels` support the
                                      wildcard characters `*` (matches zero or many
                                      characters) and `?` (matches one character).
                                      Wildcards allows writing label selectors like
                                      ["storage.k8s.io/*": "*"]. Note that using ["*"
                                      : "*"] matches any key and value but does not
                                      match an empty label set.'
                                    properties:
                                      matchExpressions:
                                        description: matchExpressions is a list of
                                          label selector requirements. The requirements
                                          are ANDed.
                                        items:
                                          description: A label selector requirement
                                            is a selector that contains values, a
                                            key, and an operator that relates the
                                            key and values.
                                          properties:
                                            key:
                                              description: key is the label key that
                                                the selector applies to.
                                              type: string
                                            operator:
                                              description: operator represents a key's
                                                relationship to a set of values. Valid
                                                operators are In, NotIn, Exists and
                                                DoesNotExist.
                                              type: string
                                            values:
                                              description: values is an array of string
                                                values. If the operator is In or NotIn,
                                                the values array must be non-empty.
                                                If the operator is Exists or DoesNotExist,
                                                the values array must be empty. This
                                                array is replaced during a strategic
                                                merge patch.
                                              items:
                                                type: string
                                              type: array
                                          required:
                                          - key
                                          - operator
                                          type: object
                                        type: array
                                      matchLabels:
                                        additionalProperties:
                                          type: string
                                        description: matchLabels is a map of {key,value}
                                          pairs. A single {key,value} in the matchLabels
                                          map is equivalent to an element of matchExpressions,
                                          whose key field is "key", the operator is
                                          "In", and the values array contains only
                                          "value". The requirements are ANDed.
                                        type: object
                                    type: object
                                    x-kubernetes-map-type: atomic
                                type: object
                              roles:
                                description: Roles is the list of namespaced role
                                  names for the user.
                                items:
                                  type: string
                                type: array
                              subjects:
                                description: Subjects is the list of subject names
                                  like users, user groups, and service accounts.
                                items:
                                  description: Subject contains a reference to the
                                    object or user identities a role binding applies
                                    to.  This can either hold a direct API object
                                    reference, or a value for non-objects such as
                                    user and group names.
                                  properties:
                                    apiGroup:
                                      description: APIGroup holds the API group of
                                        the referenced subject. Defaults to "" for
                                        ServiceAccount subjects. Defaults to "rbac.authorization.k8s.io"
                                        for User and Group subjects.
                                      type: string
                                    kind:
                                      description: Kind of object being referenced.
                                        Values defined by this API group are "User",
                                        "Group", and "ServiceAccount". If the Authorizer
                                        does not recognized the kind value, the Authorizer
                                        should report an error.
                                      type: string
                                    name:
                                      description: Name of the object being referenced.
                                      type: string
                                    namespace:
                                      description: Namespace of the referenced object.  If
                                        the object kind is non-namespace, such as
                                        "User" or "Group", and this value is not empty
                                        the Authorizer should report an error.
                                      type: string
                                  required:
                                  - kind
                                  - name
                                  type: object
                                  x-kubernetes-map-type: atomic
                                type: array
                            type: object
                          type: array
                        clusterRoles:
                          description: ClusterRoles is the list of cluster-wide role
                            names for the user.
                          items:
                            type: string
                          type: array
                        resources:
                          description: ResourceDescription contains information about
                            the resource being created or modified. Requires at least
                            one tag to be specified when under MatchResources. Specifying
                            ResourceDescription directly under match is being deprecated.
                            Please specify under "any" or "all" instead.
                          properties:
                            annotations:
                              additionalProperties:
                                type: string
                              description: Annotations is a  map of annotations (key-value
                                pairs of type string). Annotation keys and values
                                support the wildcard characters "*" (matches zero
                                or many characters) and "?" (matches at least one
                                character).
                              type: object
                            kinds:
                              description: Kinds is a list of resource kinds.
                              items:
                                type: string
                              type: array
                            name:
                              description: 'Name is the name of the resource. The
                                name supports wildcard characters "*" (matches zero
                                or many characters) and "?" (at least one character).
                                NOTE: "Name" is being deprecated in favor of "Names".'
                              type: string
                            names:
                              description: Names are the names of the resources. Each
                                name supports wildcard characters "*" (matches zero
                                or many characters) and "?" (at least one character).
                              items:
                                type: string
                              type: array
                            namespaceSelector:
                              description: 'NamespaceSelector is a label selector
                                for the resource namespace. Label keys and values
                                in `matchLabels` support the wildcard characters `*`
                                (matches zero or many characters) and `?` (matches
                                one character).Wildcards allows writing label selectors
                                like ["storage.k8s.io/*": "*"]. Note that using ["*"
                                : "*"] matches any key and value but does not match
                                an empty label set.'
                              properties:
                                matchExpressions:
                                  description: matchExpressions is a list of label
                                    selector requirements. The requirements are ANDed.
                                  items:
                                    description: A label selector requirement is a
                                      selector that contains values, a key, and an
                                      operator that relates the key and values.
                                    properties:
                                      key:
                                        description: key is the label key that the
                                          selector applies to.
                                        type: string
                                      operator:
                                        description: operator represents a key's relationship
                                          to a set of values. Valid operators are
                                          In, NotIn, Exists and DoesNotExist.
                                        type: string
                                      values:
                                        description: values is an array of string
                                          values. If the operator is In or NotIn,
                                          the values array must be non-empty. If the
                                          operator is Exists or DoesNotExist, the
                                          values array must be empty. This array is
                                          replaced during a strategic merge patch.
                                        items:
                                          type: string
                                        type: array
                                    required:
                                    - key
                                    - operator
                                    type: object
                                  type: array
                                matchLabels:
                                  additionalProperties:
                                    type: string
                                  description: matchLabels is a map of {key,value}
                                    pairs. A single {key,value} in the matchLabels
                                    map is equivalent to an element of matchExpressions,
                                    whose key field is "key", the operator is "In",
                                    and the values array contains only "value". The
                                    requirements are ANDed.
                                  type: object
                              type: object
                              x-kubernetes-map-type: atomic
                            namespaces:
                              description: Namespaces is a list of namespaces names.
                                Each name supports wildcard characters "*" (matches
                                zero or many characters) and "?" (at least one character).
                              items:
                                type: string
                              type: array
                            selector:
                              description: 'Selector is a label selector. Label keys
                                and values in `matchLabels` support the wildcard characters
                                `*` (matches zero or many characters) and `?` (matches
                                one character). Wildcards allows writing label selectors
                                like ["storage.k8s.io/*": "*"]. Note that using ["*"
                                : "*"] matches any key and value but does not match
                                an empty label set.'
                              properties:
                                matchExpressions:
                                  description: matchExpressions is a list of label
                                    selector requirements. The requirements are ANDed.
                                  items:
                                    description: A label selector requirement is a
                                      selector that contains values, a key, and an
                                      operator that relates the key and values.
                                    properties:
                                      key:
                                        description: key is the label key that the
                                          selector applies to.
                                        type: string
                                      operator:
                                        description: operator represents a key's relationship
                                          to a set of values. Valid operators are
                                          In, NotIn, Exists and DoesNotExist.
                                        type: string
                                      values:
                                        description: values is an array of string
                                          values. If the operator is In or NotIn,
                                          the values array must be non-empty. If the
                                          operator is Exists or DoesNotExist, the
                                          values array must be empty. This array is
                                          replaced during a strategic merge patch.
                                        items:
                                          type: string
                                        type: array
                                    required:
                                    - key
                                    - operator
                                    type: object
                                  type: array
                                matchLabels:
                                  additionalProperties:
                                    type: string
                                  description: matchLabels is a map of {key,value}
                                    pairs. A single {key,value} in the matchLabels
                                    map is equivalent to an element of matchExpressions,
                                    whose key field is "key", the operator is "In",
                                    and the values array contains only "value". The
                                    requirements are ANDed.
                                  type: object
                              type: object
                              x-kubernetes-map-type: atomic
                          type: object
                        roles:
                          description: Roles is the list of namespaced role names
                            for the user.
                          items:
                            type: string
                          type: array
                        subjects:
                          description: Subjects is the list of subject names like
                            users, user groups, and service accounts.
                          items:
                            description: Subject contains a reference to the object
                              or user identities a role binding applies to.  This
                              can either hold a direct API object reference, or a
                              value for non-objects such as user and group names.
                            properties:
                              apiGroup:
                                description: APIGroup holds the API group of the referenced
                                  subject. Defaults to "" for ServiceAccount subjects.
                                  Defaults to "rbac.authorization.k8s.io" for User
                                  and Group subjects.
                                type: string
                              kind:
                                description: Kind of object being referenced. Values
                                  defined by this API group are "User", "Group", and
                                  "ServiceAccount". If the Authorizer does not recognized
                                  the kind value, the Authorizer should report an
                                  error.
                                type: string
                              name:
                                description: Name of the object being referenced.
                                type: string
                              namespace:
                                description: Namespace of the referenced object.  If
                                  the object kind is non-namespace, such as "User"
                                  or "Group", and this value is not empty the Authorizer
                                  should report an error.
                                type: string
                            required:
                            - kind
                            - name
                            type: object
                            x-kubernetes-map-type: atomic
                          type: array
                      type: object
                    mutate:
                      description: Mutation is used to modify matching resources.
                      properties:
                        foreach:
                          description: ForEach applies mutation rules to a list of
                            sub-elements by creating a context for each entry in the
                            list and looping over it to apply the specified logic.
                          items:
                            description: ForEach applies mutation rules to a list
                              of sub-elements by creating a context for each entry
                              in the list and looping over it to apply the specified
                              logic.
                            properties:
                              context:
                                description: Context defines variables and data sources
                                  that can be used during rule execution.
                                items:
                                  description: ContextEntry adds variables and data
                                    sources to a rule Context. Either a ConfigMap
                                    reference or a APILookup must be provided.
                                  properties:
                                    apiCall:
                                      description: APICall defines an HTTP request
                                        to the Kubernetes API server. The JSON data
                                        retrieved is stored in the context.
                                      properties:
                                        jmesPath:
                                          description: JMESPath is an optional JSON
                                            Match Expression that can be used to transform
                                            the JSON response returned from the API
                                            server. For example a JMESPath of "items
                                            | length(@)" applied to the API server
                                            response to the URLPath "/apis/apps/v1/deployments"
                                            will return the total count of deployments
                                            across all namespaces.
                                          type: string
                                        urlPath:
                                          description: URLPath is the URL path to
                                            be used in the HTTP GET request to the
                                            Kubernetes API server (e.g. "/api/v1/namespaces"
                                            or  "/apis/apps/v1/deployments"). The
                                            format required is the same format used
                                            by the `kubectl get --raw` command.
                                          type: string
                                      required:
                                      - urlPath
                                      type: object
                                    configMap:
                                      description: ConfigMap is the ConfigMap reference.
                                      properties:
                                        name:
                                          description: Name is the ConfigMap name.
                                          type: string
                                        namespace:
                                          description: Namespace is the ConfigMap
                                            namespace.
                                          type: string
                                      required:
                                      - name
                                      type: object
                                    imageRegistry:
                                      description: ImageRegistry defines requests
                                        to an OCI/Docker V2 registry to fetch image
                                        details.
                                      properties:
                                        jmesPath:
                                          description: JMESPath is an optional JSON
                                            Match Expression that can be used to transform
                                            the ImageData struct returned as a result
                                            of processing the image reference.
                                          type: string
                                        reference:
                                          description: 'Reference is image reference
                                            to a container image in the registry.
                                            Example: ghcr.io/kyverno/kyverno:latest'
                                          type: string
                                      required:
                                      - reference
                                      type: object
                                    name:
                                      description: Name is the variable name.
                                      type: string
                                    variable:
                                      description: Variable defines an arbitrary JMESPath
                                        context variable that can be defined inline.
                                      properties:
                                        default:
                                          description: Default is an optional arbitrary
                                            JSON object that the variable may take
                                            if the JMESPath expression evaluates to
                                            nil
                                          x-kubernetes-preserve-unknown-fields: true
                                        jmesPath:
                                          description: JMESPath is an optional JMESPath
                                            Expression that can be used to transform
                                            the variable.
                                          type: string
                                        value:
                                          description: Value is any arbitrary JSON
                                            object representable in YAML or JSON form.
                                          x-kubernetes-preserve-unknown-fields: true
                                      type: object
                                  type: object
                                type: array
                              list:
                                description: List specifies a JMESPath expression
                                  that results in one or more elements to which the
                                  validation logic is applied.
                                type: string
                              patchStrategicMerge:
                                description: PatchStrategicMerge is a strategic merge
                                  patch used to modify resources. See https://kubernetes.io/docs/tasks/manage-kubernetes-objects/update-api-object-kubectl-patch/
                                  and https://kubectl.docs.kubernetes.io/references/kustomize/patchesstrategicmerge/.
                                x-kubernetes-preserve-unknown-fields: true
                              patchesJson6902:
                                description: PatchesJSON6902 is a list of RFC 6902
                                  JSON Patch declarations used to modify resources.
                                  See https://tools.ietf.org/html/rfc6902 and https://kubectl.docs.kubernetes.io/references/kustomize/patchesjson6902/.
                                type: string
                              preconditions:
                                description: 'AnyAllConditions are used to determine
                                  if a policy rule should be applied by evaluating
                                  a set of conditions. The declaration can contain
                                  nested `any` or `all` statements. See: https://kyverno.io/docs/writing-policies/preconditions/'
                                properties:
                                  all:
                                    description: AllConditions enable variable-based
                                      conditional rule execution. This is useful for
                                      finer control of when an rule is applied. A
                                      condition can reference object data using JMESPath
                                      notation. Here, all of the conditions need to
                                      pass
                                    items:
                                      description: Condition defines variable-based
                                        conditional criteria for rule execution.
                                      properties:
                                        key:
                                          description: Key is the context entry (using
                                            JMESPath) for conditional rule evaluation.
                                          x-kubernetes-preserve-unknown-fields: true
                                        operator:
                                          description: 'Operator is the conditional
                                            operation to perform. Valid operators
                                            are: Equals, NotEquals, In, AnyIn, AllIn,
                                            NotIn, AnyNotIn, AllNotIn, GreaterThanOrEquals,
                                            GreaterThan, LessThanOrEquals, LessThan,
                                            DurationGreaterThanOrEquals, DurationGreaterThan,
                                            DurationLessThanOrEquals, DurationLessThan'
                                          enum:
                                          - Equals
                                          - NotEquals
                                          - In
                                          - AnyIn
                                          - AllIn
                                          - NotIn
                                          - AnyNotIn
                                          - AllNotIn
                                          - GreaterThanOrEquals
                                          - GreaterThan
                                          - LessThanOrEquals
                                          - LessThan
                                          - DurationGreaterThanOrEquals
                                          - DurationGreaterThan
                                          - DurationLessThanOrEquals
                                          - DurationLessThan
                                          type: string
                                        value:
                                          description: Value is the conditional value,
                                            or set of values. The values can be fixed
                                            set or can be variables declared using
                                            JMESPath.
                                          x-kubernetes-preserve-unknown-fields: true
                                      type: object
                                    type: array
                                  any:
                                    description: AnyConditions enable variable-based
                                      conditional rule execution. This is useful for
                                      finer control of when an rule is applied. A
                                      condition can reference object data using JMESPath
                                      notation. Here, at least one of the conditions
                                      need to pass
                                    items:
                                      description: Condition defines variable-based
                                        conditional criteria for rule execution.
                                      properties:
                                        key:
                                          description: Key is the context entry (using
                                            JMESPath) for conditional rule evaluation.
                                          x-kubernetes-preserve-unknown-fields: true
                                        operator:
                                          description: 'Operator is the conditional
                                            operation to perform. Valid operators
                                            are: Equals, NotEquals, In, AnyIn, AllIn,
                                            NotIn, AnyNotIn, AllNotIn, GreaterThanOrEquals,
                                            GreaterThan, LessThanOrEquals, LessThan,
                                            DurationGreaterThanOrEquals, DurationGreaterThan,
                                            DurationLessThanOrEquals, DurationLessThan'
                                          enum:
                                          - Equals
                                          - NotEquals
                                          - In
                                          - AnyIn
                                          - AllIn
                                          - NotIn
                                          - AnyNotIn
                                          - AllNotIn
                                          - GreaterThanOrEquals
                                          - GreaterThan
                                          - LessThanOrEquals
                                          - LessThan
                                          - DurationGreaterThanOrEquals
                                          - DurationGreaterThan
                                          - DurationLessThanOrEquals
                                          - DurationLessThan
                                          type: string
                                        value:
                                          description: Value is the conditional value,
                                            or set of values. The values can be fixed
                                            set or can be variables declared using
                                            JMESPath.
                                          x-kubernetes-preserve-unknown-fields: true
                                      type: object
                                    type: array
                                type: object
                                x-kubernetes-preserve-unknown-fields: true
                            type: object
                          type: array
                        patchStrategicMerge:
                          description: PatchStrategicMerge is a strategic merge patch
                            used to modify resources. See https://kubernetes.io/docs/tasks/manage-kubernetes-objects/update-api-object-kubectl-patch/
                            and https://kubectl.docs.kubernetes.io/references/kustomize/patchesstrategicmerge/.
                          x-kubernetes-preserve-unknown-fields: true
                        patchesJson6902:
                          description: PatchesJSON6902 is a list of RFC 6902 JSON
                            Patch declarations used to modify resources. See https://tools.ietf.org/html/rfc6902
                            and https://kubectl.docs.kubernetes.io/references/kustomize/patchesjson6902/.
                          type: string
                        targets:
                          description: Targets defines the target resources to be
                            mutated.
                          items:
                            properties:
                              apiVersion:
                                description: APIVersion specifies resource apiVersion.
                                type: string
                              kind:
                                description: Kind specifies resource kind.
                                type: string
                              name:
                                description: Name specifies the resource name.
                                type: string
                              namespace:
                                description: Namespace specifies resource namespace.
                                type: string
                            type: object
                          type: array
                      type: object
                    name:
                      description: Name is a label to identify the rule, It must be
                        unique within the policy.
                      maxLength: 63
                      type: string
                    preconditions:
                      description: 'Preconditions are used to determine if a policy
                        rule should be applied by evaluating a set of conditions.
                        The declaration can contain nested `any` or `all` statements.
                        A direct list of conditions (without `any` or `all` statements
                        is supported for backwards compatibility but will be deprecated
                        in the next major release. See: https://kyverno.io/docs/writing-policies/preconditions/'
                      x-kubernetes-preserve-unknown-fields: true
                    validate:
                      description: Validation is used to validate matching resources.
                      properties:
                        anyPattern:
                          description: AnyPattern specifies list of validation patterns.
                            At least one of the patterns must be satisfied for the
                            validation rule to succeed.
                          x-kubernetes-preserve-unknown-fields: true
                        deny:
                          description: Deny defines conditions used to pass or fail
                            a validation rule.
                          properties:
                            conditions:
                              description: 'Multiple conditions can be declared under
                                an `any` or `all` statement. A direct list of conditions
                                (without `any` or `all` statements) is also supported
                                for backwards compatibility but will be deprecated
                                in the next major release. See: https://kyverno.io/docs/writing-policies/validate/#deny-rules'
                              x-kubernetes-preserve-unknown-fields: true
                          type: object
                        foreach:
                          description: ForEach applies validate rules to a list of
                            sub-elements by creating a context for each entry in the
                            list and looping over it to apply the specified logic.
                          items:
                            description: ForEach applies validate rules to a list
                              of sub-elements by creating a context for each entry
                              in the list and looping over it to apply the specified
                              logic.
                            properties:
                              anyPattern:
                                description: AnyPattern specifies list of validation
                                  patterns. At least one of the patterns must be satisfied
                                  for the validation rule to succeed.
                                x-kubernetes-preserve-unknown-fields: true
                              context:
                                description: Context defines variables and data sources
                                  that can be used during rule execution.
                                items:
                                  description: ContextEntry adds variables and data
                                    sources to a rule Context. Either a ConfigMap
                                    reference or a APILookup must be provided.
                                  properties:
                                    apiCall:
                                      description: APICall defines an HTTP request
                                        to the Kubernetes API server. The JSON data
                                        retrieved is stored in the context.
                                      properties:
                                        jmesPath:
                                          description: JMESPath is an optional JSON
                                            Match Expression that can be used to transform
                                            the JSON response returned from the API
                                            server. For example a JMESPath of "items
                                            | length(@)" applied to the API server
                                            response to the URLPath "/apis/apps/v1/deployments"
                                            will return the total count of deployments
                                            across all namespaces.
                                          type: string
                                        urlPath:
                                          description: URLPath is the URL path to
                                            be used in the HTTP GET request to the
                                            Kubernetes API server (e.g. "/api/v1/namespaces"
                                            or  "/apis/apps/v1/deployments"). The
                                            format required is the same format used
                                            by the `kubectl get --raw` command.
                                          type: string
                                      required:
                                      - urlPath
                                      type: object
                                    configMap:
                                      description: ConfigMap is the ConfigMap reference.
                                      properties:
                                        name:
                                          description: Name is the ConfigMap name.
                                          type: string
                                        namespace:
                                          description: Namespace is the ConfigMap
                                            namespace.
                                          type: string
                                      required:
                                      - name
                                      type: object
                                    imageRegistry:
                                      description: ImageRegistry defines requests
                                        to an OCI/Docker V2 registry to fetch image
                                        details.
                                      properties:
                                        jmesPath:
                                          description: JMESPath is an optional JSON
                                            Match Expression that can be used to transform
                                            the ImageData struct returned as a result
                                            of processing the image reference.
                                          type: string
                                        reference:
                                          description: 'Reference is image reference
                                            to a container image in the registry.
                                            Example: ghcr.io/kyverno/kyverno:latest'
                                          type: string
                                      required:
                                      - reference
                                      type: object
                                    name:
                                      description: Name is the variable name.
                                      type: string
                                    variable:
                                      description: Variable defines an arbitrary JMESPath
                                        context variable that can be defined inline.
                                      properties:
                                        default:
                                          description: Default is an optional arbitrary
                                            JSON object that the variable may take
                                            if the JMESPath expression evaluates to
                                            nil
                                          x-kubernetes-preserve-unknown-fields: true
                                        jmesPath:
                                          description: JMESPath is an optional JMESPath
                                            Expression that can be used to transform
                                            the variable.
                                          type: string
                                        value:
                                          description: Value is any arbitrary JSON
                                            object representable in YAML or JSON form.
                                          x-kubernetes-preserve-unknown-fields: true
                                      type: object
                                  type: object
                                type: array
                              deny:
                                description: Deny defines conditions used to pass
                                  or fail a validation rule.
                                properties:
                                  conditions:
                                    description: 'Multiple conditions can be declared
                                      under an `any` or `all` statement. A direct
                                      list of conditions (without `any` or `all` statements)
                                      is also supported for backwards compatibility
                                      but will be deprecated in the next major release.
                                      See: https://kyverno.io/docs/writing-policies/validate/#deny-rules'
                                    x-kubernetes-preserve-unknown-fields: true
                                type: object
                              elementScope:
                                description: ElementScope specifies whether to use
                                  the current list element as the scope for validation.
                                  Defaults to "true" if not specified. When set to
                                  "false", "request.object" is used as the validation
                                  scope within the foreach block to allow referencing
                                  other elements in the subtree.
                                type: boolean
                              list:
                                description: List specifies a JMESPath expression
                                  that results in one or more elements to which the
                                  validation logic is applied.
                                type: string
                              pattern:
                                description: Pattern specifies an overlay-style pattern
                                  used to check resources.
                                x-kubernetes-preserve-unknown-fields: true
                              preconditions:
                                description: 'AnyAllConditions are used to determine
                                  if a policy rule should be applied by evaluating
                                  a set of conditions. The declaration can contain
                                  nested `any` or `all` statements. See: https://kyverno.io/docs/writing-policies/preconditions/'
                                properties:
                                  all:
                                    description: AllConditions enable variable-based
                                      conditional rule execution. This is useful for
                                      finer control of when an rule is applied. A
                                      condition can reference object data using JMESPath
                                      notation. Here, all of the conditions need to
                                      pass
                                    items:
                                      description: Condition defines variable-based
                                        conditional criteria for rule execution.
                                      properties:
                                        key:
                                          description: Key is the context entry (using
                                            JMESPath) for conditional rule evaluation.
                                          x-kubernetes-preserve-unknown-fields: true
                                        operator:
                                          description: 'Operator is the conditional
                                            operation to perform. Valid operators
                                            are: Equals, NotEquals, In, AnyIn, AllIn,
                                            NotIn, AnyNotIn, AllNotIn, GreaterThanOrEquals,
                                            GreaterThan, LessThanOrEquals, LessThan,
                                            DurationGreaterThanOrEquals, DurationGreaterThan,
                                            DurationLessThanOrEquals, DurationLessThan'
                                          enum:
                                          - Equals
                                          - NotEquals
                                          - In
                                          - AnyIn
                                          - AllIn
                                          - NotIn
                                          - AnyNotIn
                                          - AllNotIn
                                          - GreaterThanOrEquals
                                          - GreaterThan
                                          - LessThanOrEquals
                                          - LessThan
                                          - DurationGreaterThanOrEquals
                                          - DurationGreaterThan
                                          - DurationLessThanOrEquals
                                          - DurationLessThan
                                          type: string
                                        value:
                                          description: Value is the conditional value,
                                            or set of values. The values can be fixed
                                            set or can be variables declared using
                                            JMESPath.
                                          x-kubernetes-preserve-unknown-fields: true
                                      type: object
                                    type: array
                                  any:
                                    description: AnyConditions enable variable-based
                                      conditional rule execution. This is useful for
                                      finer control of when an rule is applied. A
                                      condition can reference object data using JMESPath
                                      notation. Here, at least one of the conditions
                                      need to pass
                                    items:
                                      description: Condition defines variable-based
                                        conditional criteria for rule execution.
                                      properties:
                                        key:
                                          description: Key is the context entry (using
                                            JMESPath) for conditional rule evaluation.
                                          x-kubernetes-preserve-unknown-fields: true
                                        operator:
                                          description: 'Operator is the conditional
                                            operation to perform. Valid operators
                                            are: Equals, NotEquals, In, AnyIn, AllIn,
                                            NotIn, AnyNotIn, AllNotIn, GreaterThanOrEquals,
                                            GreaterThan, LessThanOrEquals, LessThan,
                                            DurationGreaterThanOrEquals, DurationGreaterThan,
                                            DurationLessThanOrEquals, DurationLessThan'
                                          enum:
                                          - Equals
                                          - NotEquals
                                          - In
                                          - AnyIn
                                          - AllIn
                                          - NotIn
                                          - AnyNotIn
                                          - AllNotIn
                                          - GreaterThanOrEquals
                                          - GreaterThan
                                          - LessThanOrEquals
                                          - LessThan
                                          - DurationGreaterThanOrEquals
                                          - DurationGreaterThan
                                          - DurationLessThanOrEquals
                                          - DurationLessThan
                                          type: string
                                        value:
                                          description: Value is the conditional value,
                                            or set of values. The values can be fixed
                                            set or can be variables declared using
                                            JMESPath.
                                          x-kubernetes-preserve-unknown-fields: true
                                      type: object
                                    type: array
                                type: object
                                x-kubernetes-preserve-unknown-fields: true
                            type: object
                          type: array
                        message:
                          description: Message specifies a custom message to be displayed
                            on failure.
                          type: string
                        pattern:
                          description: Pattern specifies an overlay-style pattern
                            used to check resources.
                          x-kubernetes-preserve-unknown-fields: true
                        podSecurity:
                          properties:
                            exclude:
                              items:
                                properties:
                                  controlName:
                                    description: Required
                                    type: string
                                  images:
                                    items:
                                      type: string
                                    type: array
                                  restrictedField:
                                    description: Optional
                                    type: string
                                  values:
                                    items:
                                      type: string
                                    type: array
                                required:
                                - controlName
                                type: object
                              type: array
                            level:
                              type: string
                            version:
                              type: string
                          type: object
                      type: object
                    verifyImages:
                      description: VerifyImages is used to verify image signatures
                        and mutate them to add a digest
                      items:
                        description: ImageVerification validates that images that
                          match the specified pattern are signed with the supplied
                          public key. Once the image is verified it is mutated to
                          include the SHA digest retrieved during the registration.
                        properties:
                          additionalExtensions:
                            additionalProperties:
                              type: string
                            description: AdditionalExtensions are certificate-extensions
                              used for keyless signing. Deprecated.
                            type: object
                          annotations:
                            additionalProperties:
                              type: string
                            description: Annotations are used for image verification.
                              Every specified key-value pair must exist and match
                              in the verified payload. The payload may contain other
                              key-value pairs. Deprecated. Use annotations per Attestor
                              instead.
                            type: object
                          attestations:
                            description: Attestations are optional checks for signed
                              in-toto Statements used to verify the image. See https://github.com/in-toto/attestation.
                              Kyverno fetches signed attestations from the OCI registry
                              and decodes them into a list of Statement declarations.
                            items:
                              description: Attestation are checks for signed in-toto
                                Statements that are used to verify the image. See
                                https://github.com/in-toto/attestation. Kyverno fetches
                                signed attestations from the OCI registry and decodes
                                them into a list of Statements.
                              properties:
                                conditions:
                                  description: Conditions are used to verify attributes
                                    within a Predicate. If no Conditions are specified
                                    the attestation check is satisfied as long there
                                    are predicates that match the predicate type.
                                  items:
                                    description: AnyAllConditions consists of conditions
                                      wrapped denoting a logical criteria to be fulfilled.
                                      AnyConditions get fulfilled when at least one
                                      of its sub-conditions passes. AllConditions
                                      get fulfilled only when all of its sub-conditions
                                      pass.
                                    properties:
                                      all:
                                        description: AllConditions enable variable-based
                                          conditional rule execution. This is useful
                                          for finer control of when an rule is applied.
                                          A condition can reference object data using
                                          JMESPath notation. Here, all of the conditions
                                          need to pass
                                        items:
                                          description: Condition defines variable-based
                                            conditional criteria for rule execution.
                                          properties:
                                            key:
                                              description: Key is the context entry
                                                (using JMESPath) for conditional rule
                                                evaluation.
                                              x-kubernetes-preserve-unknown-fields: true
                                            operator:
                                              description: 'Operator is the conditional
                                                operation to perform. Valid operators
                                                are: Equals, NotEquals, In, AnyIn,
                                                AllIn, NotIn, AnyNotIn, AllNotIn,
                                                GreaterThanOrEquals, GreaterThan,
                                                LessThanOrEquals, LessThan, DurationGreaterThanOrEquals,
                                                DurationGreaterThan, DurationLessThanOrEquals,
                                                DurationLessThan'
                                              enum:
                                              - Equals
                                              - NotEquals
                                              - In
                                              - AnyIn
                                              - AllIn
                                              - NotIn
                                              - AnyNotIn
                                              - AllNotIn
                                              - GreaterThanOrEquals
                                              - GreaterThan
                                              - LessThanOrEquals
                                              - LessThan
                                              - DurationGreaterThanOrEquals
                                              - DurationGreaterThan
                                              - DurationLessThanOrEquals
                                              - DurationLessThan
                                              type: string
                                            value:
                                              description: Value is the conditional
                                                value, or set of values. The values
                                                can be fixed set or can be variables
                                                declared using JMESPath.
                                              x-kubernetes-preserve-unknown-fields: true
                                          type: object
                                        type: array
                                      any:
                                        description: AnyConditions enable variable-based
                                          conditional rule execution. This is useful
                                          for finer control of when an rule is applied.
                                          A condition can reference object data using
                                          JMESPath notation. Here, at least one of
                                          the conditions need to pass
                                        items:
                                          description: Condition defines variable-based
                                            conditional criteria for rule execution.
                                          properties:
                                            key:
                                              description: Key is the context entry
                                                (using JMESPath) for conditional rule
                                                evaluation.
                                              x-kubernetes-preserve-unknown-fields: true
                                            operator:
                                              description: 'Operator is the conditional
                                                operation to perform. Valid operators
                                                are: Equals, NotEquals, In, AnyIn,
                                                AllIn, NotIn, AnyNotIn, AllNotIn,
                                                GreaterThanOrEquals, GreaterThan,
                                                LessThanOrEquals, LessThan, DurationGreaterThanOrEquals,
                                                DurationGreaterThan, DurationLessThanOrEquals,
                                                DurationLessThan'
                                              enum:
                                              - Equals
                                              - NotEquals
                                              - In
                                              - AnyIn
                                              - AllIn
                                              - NotIn
                                              - AnyNotIn
                                              - AllNotIn
                                              - GreaterThanOrEquals
                                              - GreaterThan
                                              - LessThanOrEquals
                                              - LessThan
                                              - DurationGreaterThanOrEquals
                                              - DurationGreaterThan
                                              - DurationLessThanOrEquals
                                              - DurationLessThan
                                              type: string
                                            value:
                                              description: Value is the conditional
                                                value, or set of values. The values
                                                can be fixed set or can be variables
                                                declared using JMESPath.
                                              x-kubernetes-preserve-unknown-fields: true
                                          type: object
                                        type: array
                                    type: object
                                  type: array
                                predicateType:
                                  description: PredicateType defines the type of Predicate
                                    contained within the Statement.
                                  type: string
                              type: object
                            type: array
                          attestors:
                            description: Attestors specified the required attestors
                              (i.e. authorities)
                            items:
                              properties:
                                count:
                                  description: Count specifies the required number
                                    of entries that must match. If the count is null,
                                    all entries must match (a logical AND). If the
                                    count is 1, at least one entry must match (a logical
                                    OR). If the count contains a value N, then N must
                                    be less than or equal to the size of entries,
                                    and at least N entries must match.
                                  minimum: 1
                                  type: integer
                                entries:
                                  description: Entries contains the available attestors.
                                    An attestor can be a static key, attributes for
                                    keyless verification, or a nested attestor declaration.
                                  items:
                                    properties:
                                      annotations:
                                        additionalProperties:
                                          type: string
                                        description: Annotations are used for image
                                          verification. Every specified key-value
                                          pair must exist and match in the verified
                                          payload. The payload may contain other key-value
                                          pairs.
                                        type: object
                                      attestor:
                                        description: Attestor is a nested AttestorSet
                                          used to specify a more complex set of match
                                          authorities
                                        x-kubernetes-preserve-unknown-fields: true
                                      certificates:
                                        description: Certificates specifies one or
                                          more certificates
                                        properties:
                                          cert:
                                            description: Certificate is an optional
                                              PEM encoded public certificate.
                                            type: string
                                          certChain:
                                            description: CertificateChain is an optional
                                              PEM encoded set of certificates used
                                              to verify
                                            type: string
                                          rekor:
                                            description: Rekor provides configuration
                                              for the Rekor transparency log service.
                                              If the value is nil, Rekor is not checked.
                                              If an empty object is provided the public
                                              instance of Rekor (https://rekor.sigstore.dev)
                                              is used.
                                            properties:
                                              url:
                                                description: URL is the address of
                                                  the transparency log. Defaults to
                                                  the public log https://rekor.sigstore.dev.
                                                type: string
                                            required:
                                            - url
                                            type: object
                                        type: object
                                      keyless:
                                        description: Keyless is a set of attribute
                                          used to verify a Sigstore keyless attestor.
                                          See https://github.com/sigstore/cosign/blob/main/KEYLESS.md.
                                        properties:
                                          additionalExtensions:
                                            additionalProperties:
                                              type: string
                                            description: AdditionalExtensions are
                                              certificate-extensions used for keyless
                                              signing.
                                            type: object
                                          issuer:
                                            description: Issuer is the certificate
                                              issuer used for keyless signing.
                                            type: string
                                          rekor:
                                            description: Rekor provides configuration
                                              for the Rekor transparency log service.
                                              If the value is nil, Rekor is not checked
                                              and a root certificate chain is expected
                                              instead. If an empty object is provided
                                              the public instance of Rekor (https://rekor.sigstore.dev)
                                              is used.
                                            properties:
                                              url:
                                                description: URL is the address of
                                                  the transparency log. Defaults to
                                                  the public log https://rekor.sigstore.dev.
                                                type: string
                                            required:
                                            - url
                                            type: object
                                          roots:
                                            description: Roots is an optional set
                                              of PEM encoded trusted root certificates.
                                              If not provided, the system roots are
                                              used.
                                            type: string
                                          subject:
                                            description: Subject is the verified identity
                                              used for keyless signing, for example
                                              the email address
                                            type: string
                                        type: object
                                      keys:
                                        description: Keys specifies one or more public
                                          keys
                                        properties:
                                          publicKeys:
                                            description: Keys is a set of X.509 public
                                              keys used to verify image signatures.
                                              The keys can be directly specified or
                                              can be a variable reference to a key
                                              specified in a ConfigMap (see https://kyverno.io/docs/writing-policies/variables/).
                                              When multiple keys are specified each
                                              key is processed as a separate staticKey
                                              entry (.attestors[*].entries.keys) within
                                              the set of attestors and the count is
                                              applied across the keys.
                                            type: string
                                          rekor:
                                            description: Rekor provides configuration
                                              for the Rekor transparency log service.
                                              If the value is nil, Rekor is not checked.
                                              If an empty object is provided the public
                                              instance of Rekor (https://rekor.sigstore.dev)
                                              is used.
                                            properties:
                                              url:
                                                description: URL is the address of
                                                  the transparency log. Defaults to
                                                  the public log https://rekor.sigstore.dev.
                                                type: string
                                            required:
                                            - url
                                            type: object
                                        type: object
                                      repository:
                                        description: Repository is an optional alternate
                                          OCI repository to use for signatures and
                                          attestations that match this rule. If specified
                                          Repository will override other OCI image
                                          repository locations for this Attestor.
                                        type: string
                                    type: object
                                  type: array
                              type: object
                            type: array
                          image:
                            description: 'Image is the image name consisting of the
                              registry address, repository, image, and tag. Wildcards
                              (''*'' and ''?'') are allowed. See: https://kubernetes.io/docs/concepts/containers/images.
                              Deprecated. Use ImageReferences instead.'
                            type: string
                          imageReferences:
                            description: 'ImageReferences is a list of matching image
                              reference patterns. At least one pattern in the list
                              must match the image for the rule to apply. Each image
                              reference consists of a registry address (defaults to
                              docker.io), repository, image, and tag (defaults to
                              latest). Wildcards (''*'' and ''?'') are allowed. See:
                              https://kubernetes.io/docs/concepts/containers/images.'
                            items:
                              type: string
                            type: array
                          issuer:
                            description: Issuer is the certificate issuer used for
                              keyless signing. Deprecated. Use KeylessAttestor instead.
                            type: string
                          key:
                            description: Key is the PEM encoded public key that the
                              image or attestation is signed with. Deprecated. Use
                              StaticKeyAttestor instead.
                            type: string
                          mutateDigest:
                            default: true
                            description: MutateDigest enables replacement of image
                              tags with digests. Defaults to true.
                            type: boolean
                          repository:
                            description: Repository is an optional alternate OCI repository
                              to use for image signatures and attestations that match
                              this rule. If specified Repository will override the
                              default OCI image repository configured for the installation.
                              The repository can also be overridden per Attestor or
                              Attestation.
                            type: string
                          required:
                            default: true
                            description: Required validates that images are verified
                              i.e. have matched passed a signature or attestation
                              check.
                            type: boolean
                          roots:
                            description: Roots is the PEM encoded Root certificate
                              chain used for keyless signing Deprecated. Use KeylessAttestor
                              instead.
                            type: string
                          subject:
                            description: Subject is the identity used for keyless
                              signing, for example an email address Deprecated. Use
                              KeylessAttestor instead.
                            type: string
                          verifyDigest:
                            default: true
                            description: VerifyDigest validates that images have a
                              digest.
                            type: boolean
                        type: object
                      type: array
                  type: object
                type: array
              schemaValidation:
                description: SchemaValidation skips policy validation checks. Optional.
                  The default value is set to "true", it must be set to "false" to
                  disable the validation checks.
                type: boolean
              validationFailureAction:
                description: ValidationFailureAction defines if a validation policy
                  rule violation should block the admission review request (enforce),
                  or allow (audit) the admission review request and report an error
                  in a policy report. Optional. Allowed values are audit or enforce.
                  The default value is "audit".
                enum:
                - audit
                - enforce
                type: string
              validationFailureActionOverrides:
                description: ValidationFailureActionOverrides is a Cluster Policy
                  attribute that specifies ValidationFailureAction namespace-wise.
                  It overrides ValidationFailureAction for the specified namespaces.
                items:
                  properties:
                    action:
                      description: ValidationFailureAction defines the policy validation
                        failure action
                      enum:
                      - audit
                      - enforce
                      type: string
                    namespaces:
                      items:
                        type: string
                      type: array
                  type: object
                type: array
              webhookTimeoutSeconds:
                description: WebhookTimeoutSeconds specifies the maximum time in seconds
                  allowed to apply this policy. After the configured time expires,
                  the admission request may fail, or may simply ignore the policy
                  results, based on the failure policy. The default timeout is 10s,
                  the value must be between 1 and 30 seconds.
                format: int32
                type: integer
            type: object
          status:
            description: Status contains policy runtime data.
            properties:
              autogen:
                description: Autogen contains autogen status information
                properties:
                  rules:
                    description: Rules is a list of Rule instances. It contains auto
                      generated rules added for pod controllers
                    items:
                      description: Rule defines a validation, mutation, or generation
                        control for matching resources. Each rules contains a match
                        declaration to select resources, and an optional exclude declaration
                        to specify which resources to exclude.
                      properties:
                        context:
                          description: Context defines variables and data sources
                            that can be used during rule execution.
                          items:
                            description: ContextEntry adds variables and data sources
                              to a rule Context. Either a ConfigMap reference or a
                              APILookup must be provided.
                            properties:
                              apiCall:
                                description: APICall defines an HTTP request to the
                                  Kubernetes API server. The JSON data retrieved is
                                  stored in the context.
                                properties:
                                  jmesPath:
                                    description: JMESPath is an optional JSON Match
                                      Expression that can be used to transform the
                                      JSON response returned from the API server.
                                      For example a JMESPath of "items | length(@)"
                                      applied to the API server response to the URLPath
                                      "/apis/apps/v1/deployments" will return the
                                      total count of deployments across all namespaces.
                                    type: string
                                  urlPath:
                                    description: URLPath is the URL path to be used
                                      in the HTTP GET request to the Kubernetes API
                                      server (e.g. "/api/v1/namespaces" or  "/apis/apps/v1/deployments").
                                      The format required is the same format used
                                      by the `kubectl get --raw` command.
                                    type: string
                                required:
                                - urlPath
                                type: object
                              configMap:
                                description: ConfigMap is the ConfigMap reference.
                                properties:
                                  name:
                                    description: Name is the ConfigMap name.
                                    type: string
                                  namespace:
                                    description: Namespace is the ConfigMap namespace.
                                    type: string
                                required:
                                - name
                                type: object
                              imageRegistry:
                                description: ImageRegistry defines requests to an
                                  OCI/Docker V2 registry to fetch image details.
                                properties:
                                  jmesPath:
                                    description: JMESPath is an optional JSON Match
                                      Expression that can be used to transform the
                                      ImageData struct returned as a result of processing
                                      the image reference.
                                    type: string
                                  reference:
                                    description: 'Reference is image reference to
                                      a container image in the registry. Example:
                                      ghcr.io/kyverno/kyverno:latest'
                                    type: string
                                required:
                                - reference
                                type: object
                              name:
                                description: Name is the variable name.
                                type: string
                              variable:
                                description: Variable defines an arbitrary JMESPath
                                  context variable that can be defined inline.
                                properties:
                                  default:
                                    description: Default is an optional arbitrary
                                      JSON object that the variable may take if the
                                      JMESPath expression evaluates to nil
                                    x-kubernetes-preserve-unknown-fields: true
                                  jmesPath:
                                    description: JMESPath is an optional JMESPath
                                      Expression that can be used to transform the
                                      variable.
                                    type: string
                                  value:
                                    description: Value is any arbitrary JSON object
                                      representable in YAML or JSON form.
                                    x-kubernetes-preserve-unknown-fields: true
                                type: object
                            type: object
                          type: array
                        exclude:
                          description: ExcludeResources defines when this policy rule
                            should not be applied. The exclude criteria can include
                            resource information (e.g. kind, name, namespace, labels)
                            and admission review request information like the name
                            or role.
                          properties:
                            all:
                              description: All allows specifying resources which will
                                be ANDed
                              items:
                                description: ResourceFilter allow users to "AND" or
                                  "OR" between resources
                                properties:
                                  clusterRoles:
                                    description: ClusterRoles is the list of cluster-wide
                                      role names for the user.
                                    items:
                                      type: string
                                    type: array
                                  resources:
                                    description: ResourceDescription contains information
                                      about the resource being created or modified.
                                    properties:
                                      annotations:
                                        additionalProperties:
                                          type: string
                                        description: Annotations is a  map of annotations
                                          (key-value pairs of type string). Annotation
                                          keys and values support the wildcard characters
                                          "*" (matches zero or many characters) and
                                          "?" (matches at least one character).
                                        type: object
                                      kinds:
                                        description: Kinds is a list of resource kinds.
                                        items:
                                          type: string
                                        type: array
                                      name:
                                        description: 'Name is the name of the resource.
                                          The name supports wildcard characters "*"
                                          (matches zero or many characters) and "?"
                                          (at least one character). NOTE: "Name" is
                                          being deprecated in favor of "Names".'
                                        type: string
                                      names:
                                        description: Names are the names of the resources.
                                          Each name supports wildcard characters "*"
                                          (matches zero or many characters) and "?"
                                          (at least one character).
                                        items:
                                          type: string
                                        type: array
                                      namespaceSelector:
                                        description: 'NamespaceSelector is a label
                                          selector for the resource namespace. Label
                                          keys and values in `matchLabels` support
                                          the wildcard characters `*` (matches zero
                                          or many characters) and `?` (matches one
                                          character).Wildcards allows writing label
                                          selectors like ["storage.k8s.io/*": "*"].
                                          Note that using ["*" : "*"] matches any
                                          key and value but does not match an empty
                                          label set.'
                                        properties:
                                          matchExpressions:
                                            description: matchExpressions is a list
                                              of label selector requirements. The
                                              requirements are ANDed.
                                            items:
                                              description: A label selector requirement
                                                is a selector that contains values,
                                                a key, and an operator that relates
                                                the key and values.
                                              properties:
                                                key:
                                                  description: key is the label key
                                                    that the selector applies to.
                                                  type: string
                                                operator:
                                                  description: operator represents
                                                    a key's relationship to a set
                                                    of values. Valid operators are
                                                    In, NotIn, Exists and DoesNotExist.
                                                  type: string
                                                values:
                                                  description: values is an array
                                                    of string values. If the operator
                                                    is In or NotIn, the values array
                                                    must be non-empty. If the operator
                                                    is Exists or DoesNotExist, the
                                                    values array must be empty. This
                                                    array is replaced during a strategic
                                                    merge patch.
                                                  items:
                                                    type: string
                                                  type: array
                                              required:
                                              - key
                                              - operator
                                              type: object
                                            type: array
                                          matchLabels:
                                            additionalProperties:
                                              type: string
                                            description: matchLabels is a map of {key,value}
                                              pairs. A single {key,value} in the matchLabels
                                              map is equivalent to an element of matchExpressions,
                                              whose key field is "key", the operator
                                              is "In", and the values array contains
                                              only "value". The requirements are ANDed.
                                            type: object
                                        type: object
                                        x-kubernetes-map-type: atomic
                                      namespaces:
                                        description: Namespaces is a list of namespaces
                                          names. Each name supports wildcard characters
                                          "*" (matches zero or many characters) and
                                          "?" (at least one character).
                                        items:
                                          type: string
                                        type: array
                                      selector:
                                        description: 'Selector is a label selector.
                                          Label keys and values in `matchLabels` support
                                          the wildcard characters `*` (matches zero
                                          or many characters) and `?` (matches one
                                          character). Wildcards allows writing label
                                          selectors like ["storage.k8s.io/*": "*"].
                                          Note that using ["*" : "*"] matches any
                                          key and value but does not match an empty
                                          label set.'
                                        properties:
                                          matchExpressions:
                                            description: matchExpressions is a list
                                              of label selector requirements. The
                                              requirements are ANDed.
                                            items:
                                              description: A label selector requirement
                                                is a selector that contains values,
                                                a key, and an operator that relates
                                                the key and values.
                                              properties:
                                                key:
                                                  description: key is the label key
                                                    that the selector applies to.
                                                  type: string
                                                operator:
                                                  description: operator represents
                                                    a key's relationship to a set
                                                    of values. Valid operators are
                                                    In, NotIn, Exists and DoesNotExist.
                                                  type: string
                                                values:
                                                  description: values is an array
                                                    of string values. If the operator
                                                    is In or NotIn, the values array
                                                    must be non-empty. If the operator
                                                    is Exists or DoesNotExist, the
                                                    values array must be empty. This
                                                    array is replaced during a strategic
                                                    merge patch.
                                                  items:
                                                    type: string
                                                  type: array
                                              required:
                                              - key
                                              - operator
                                              type: object
                                            type: array
                                          matchLabels:
                                            additionalProperties:
                                              type: string
                                            description: matchLabels is a map of {key,value}
                                              pairs. A single {key,value} in the matchLabels
                                              map is equivalent to an element of matchExpressions,
                                              whose key field is "key", the operator
                                              is "In", and the values array contains
                                              only "value". The requirements are ANDed.
                                            type: object
                                        type: object
                                        x-kubernetes-map-type: atomic
                                    type: object
                                  roles:
                                    description: Roles is the list of namespaced role
                                      names for the user.
                                    items:
                                      type: string
                                    type: array
                                  subjects:
                                    description: Subjects is the list of subject names
                                      like users, user groups, and service accounts.
                                    items:
                                      description: Subject contains a reference to
                                        the object or user identities a role binding
                                        applies to.  This can either hold a direct
                                        API object reference, or a value for non-objects
                                        such as user and group names.
                                      properties:
                                        apiGroup:
                                          description: APIGroup holds the API group
                                            of the referenced subject. Defaults to
                                            "" for ServiceAccount subjects. Defaults
                                            to "rbac.authorization.k8s.io" for User
                                            and Group subjects.
                                          type: string
                                        kind:
                                          description: Kind of object being referenced.
                                            Values defined by this API group are "User",
                                            "Group", and "ServiceAccount". If the
                                            Authorizer does not recognized the kind
                                            value, the Authorizer should report an
                                            error.
                                          type: string
                                        name:
                                          description: Name of the object being referenced.
                                          type: string
                                        namespace:
                                          description: Namespace of the referenced
                                            object.  If the object kind is non-namespace,
                                            such as "User" or "Group", and this value
                                            is not empty the Authorizer should report
                                            an error.
                                          type: string
                                      required:
                                      - kind
                                      - name
                                      type: object
                                      x-kubernetes-map-type: atomic
                                    type: array
                                type: object
                              type: array
                            any:
                              description: Any allows specifying resources which will
                                be ORed
                              items:
                                description: ResourceFilter allow users to "AND" or
                                  "OR" between resources
                                properties:
                                  clusterRoles:
                                    description: ClusterRoles is the list of cluster-wide
                                      role names for the user.
                                    items:
                                      type: string
                                    type: array
                                  resources:
                                    description: ResourceDescription contains information
                                      about the resource being created or modified.
                                    properties:
                                      annotations:
                                        additionalProperties:
                                          type: string
                                        description: Annotations is a  map of annotations
                                          (key-value pairs of type string). Annotation
                                          keys and values support the wildcard characters
                                          "*" (matches zero or many characters) and
                                          "?" (matches at least one character).
                                        type: object
                                      kinds:
                                        description: Kinds is a list of resource kinds.
                                        items:
                                          type: string
                                        type: array
                                      name:
                                        description: 'Name is the name of the resource.
                                          The name supports wildcard characters "*"
                                          (matches zero or many characters) and "?"
                                          (at least one character). NOTE: "Name" is
                                          being deprecated in favor of "Names".'
                                        type: string
                                      names:
                                        description: Names are the names of the resources.
                                          Each name supports wildcard characters "*"
                                          (matches zero or many characters) and "?"
                                          (at least one character).
                                        items:
                                          type: string
                                        type: array
                                      namespaceSelector:
                                        description: 'NamespaceSelector is a label
                                          selector for the resource namespace. Label
                                          keys and values in `matchLabels` support
                                          the wildcard characters `*` (matches zero
                                          or many characters) and `?` (matches one
                                          character).Wildcards allows writing label
                                          selectors like ["storage.k8s.io/*": "*"].
                                          Note that using ["*" : "*"] matches any
                                          key and value but does not match an empty
                                          label set.'
                                        properties:
                                          matchExpressions:
                                            description: matchExpressions is a list
                                              of label selector requirements. The
                                              requirements are ANDed.
                                            items:
                                              description: A label selector requirement
                                                is a selector that contains values,
                                                a key, and an operator that relates
                                                the key and values.
                                              properties:
                                                key:
                                                  description: key is the label key
                                                    that the selector applies to.
                                                  type: string
                                                operator:
                                                  description: operator represents
                                                    a key's relationship to a set
                                                    of values. Valid operators are
                                                    In, NotIn, Exists and DoesNotExist.
                                                  type: string
                                                values:
                                                  description: values is an array
                                                    of string values. If the operator
                                                    is In or NotIn, the values array
                                                    must be non-empty. If the operator
                                                    is Exists or DoesNotExist, the
                                                    values array must be empty. This
                                                    array is replaced during a strategic
                                                    merge patch.
                                                  items:
                                                    type: string
                                                  type: array
                                              required:
                                              - key
                                              - operator
                                              type: object
                                            type: array
                                          matchLabels:
                                            additionalProperties:
                                              type: string
                                            description: matchLabels is a map of {key,value}
                                              pairs. A single {key,value} in the matchLabels
                                              map is equivalent to an element of matchExpressions,
                                              whose key field is "key", the operator
                                              is "In", and the values array contains
                                              only "value". The requirements are ANDed.
                                            type: object
                                        type: object
                                        x-kubernetes-map-type: atomic
                                      namespaces:
                                        description: Namespaces is a list of namespaces
                                          names. Each name supports wildcard characters
                                          "*" (matches zero or many characters) and
                                          "?" (at least one character).
                                        items:
                                          type: string
                                        type: array
                                      selector:
                                        description: 'Selector is a label selector.
                                          Label keys and values in `matchLabels` support
                                          the wildcard characters `*` (matches zero
                                          or many characters) and `?` (matches one
                                          character). Wildcards allows writing label
                                          selectors like ["storage.k8s.io/*": "*"].
                                          Note that using ["*" : "*"] matches any
                                          key and value but does not match an empty
                                          label set.'
                                        properties:
                                          matchExpressions:
                                            description: matchExpressions is a list
                                              of label selector requirements. The
                                              requirements are ANDed.
                                            items:
                                              description: A label selector requirement
                                                is a selector that contains values,
                                                a key, and an operator that relates
                                                the key and values.
                                              properties:
                                                key:
                                                  description: key is the label key
                                                    that the selector applies to.
                                                  type: string
                                                operator:
                                                  description: operator represents
                                                    a key's relationship to a set
                                                    of values. Valid operators are
                                                    In, NotIn, Exists and DoesNotExist.
                                                  type: string
                                                values:
                                                  description: values is an array
                                                    of string values. If the operator
                                                    is In or NotIn, the values array
                                                    must be non-empty. If the operator
                                                    is Exists or DoesNotExist, the
                                                    values array must be empty. This
                                                    array is replaced during a strategic
                                                    merge patch.
                                                  items:
                                                    type: string
                                                  type: array
                                              required:
                                              - key
                                              - operator
                                              type: object
                                            type: array
                                          matchLabels:
                                            additionalProperties:
                                              type: string
                                            description: matchLabels is a map of {key,value}
                                              pairs. A single {key,value} in the matchLabels
                                              map is equivalent to an element of matchExpressions,
                                              whose key field is "key", the operator
                                              is "In", and the values array contains
                                              only "value". The requirements are ANDed.
                                            type: object
                                        type: object
                                        x-kubernetes-map-type: atomic
                                    type: object
                                  roles:
                                    description: Roles is the list of namespaced role
                                      names for the user.
                                    items:
                                      type: string
                                    type: array
                                  subjects:
                                    description: Subjects is the list of subject names
                                      like users, user groups, and service accounts.
                                    items:
                                      description: Subject contains a reference to
                                        the object or user identities a role binding
                                        applies to.  This can either hold a direct
                                        API object reference, or a value for non-objects
                                        such as user and group names.
                                      properties:
                                        apiGroup:
                                          description: APIGroup holds the API group
                                            of the referenced subject. Defaults to
                                            "" for ServiceAccount subjects. Defaults
                                            to "rbac.authorization.k8s.io" for User
                                            and Group subjects.
                                          type: string
                                        kind:
                                          description: Kind of object being referenced.
                                            Values defined by this API group are "User",
                                            "Group", and "ServiceAccount". If the
                                            Authorizer does not recognized the kind
                                            value, the Authorizer should report an
                                            error.
                                          type: string
                                        name:
                                          description: Name of the object being referenced.
                                          type: string
                                        namespace:
                                          description: Namespace of the referenced
                                            object.  If the object kind is non-namespace,
                                            such as "User" or "Group", and this value
                                            is not empty the Authorizer should report
                                            an error.
                                          type: string
                                      required:
                                      - kind
                                      - name
                                      type: object
                                      x-kubernetes-map-type: atomic
                                    type: array
                                type: object
                              type: array
                            clusterRoles:
                              description: ClusterRoles is the list of cluster-wide
                                role names for the user.
                              items:
                                type: string
                              type: array
                            resources:
                              description: ResourceDescription contains information
                                about the resource being created or modified. Requires
                                at least one tag to be specified when under MatchResources.
                                Specifying ResourceDescription directly under match
                                is being deprecated. Please specify under "any" or
                                "all" instead.
                              properties:
                                annotations:
                                  additionalProperties:
                                    type: string
                                  description: Annotations is a  map of annotations
                                    (key-value pairs of type string). Annotation keys
                                    and values support the wildcard characters "*"
                                    (matches zero or many characters) and "?" (matches
                                    at least one character).
                                  type: object
                                kinds:
                                  description: Kinds is a list of resource kinds.
                                  items:
                                    type: string
                                  type: array
                                name:
                                  description: 'Name is the name of the resource.
                                    The name supports wildcard characters "*" (matches
                                    zero or many characters) and "?" (at least one
                                    character). NOTE: "Name" is being deprecated in
                                    favor of "Names".'
                                  type: string
                                names:
                                  description: Names are the names of the resources.
                                    Each name supports wildcard characters "*" (matches
                                    zero or many characters) and "?" (at least one
                                    character).
                                  items:
                                    type: string
                                  type: array
                                namespaceSelector:
                                  description: 'NamespaceSelector is a label selector
                                    for the resource namespace. Label keys and values
                                    in `matchLabels` support the wildcard characters
                                    `*` (matches zero or many characters) and `?`
                                    (matches one character).Wildcards allows writing
                                    label selectors like ["storage.k8s.io/*": "*"].
                                    Note that using ["*" : "*"] matches any key and
                                    value but does not match an empty label set.'
                                  properties:
                                    matchExpressions:
                                      description: matchExpressions is a list of label
                                        selector requirements. The requirements are
                                        ANDed.
                                      items:
                                        description: A label selector requirement
                                          is a selector that contains values, a key,
                                          and an operator that relates the key and
                                          values.
                                        properties:
                                          key:
                                            description: key is the label key that
                                              the selector applies to.
                                            type: string
                                          operator:
                                            description: operator represents a key's
                                              relationship to a set of values. Valid
                                              operators are In, NotIn, Exists and
                                              DoesNotExist.
                                            type: string
                                          values:
                                            description: values is an array of string
                                              values. If the operator is In or NotIn,
                                              the values array must be non-empty.
                                              If the operator is Exists or DoesNotExist,
                                              the values array must be empty. This
                                              array is replaced during a strategic
                                              merge patch.
                                            items:
                                              type: string
                                            type: array
                                        required:
                                        - key
                                        - operator
                                        type: object
                                      type: array
                                    matchLabels:
                                      additionalProperties:
                                        type: string
                                      description: matchLabels is a map of {key,value}
                                        pairs. A single {key,value} in the matchLabels
                                        map is equivalent to an element of matchExpressions,
                                        whose key field is "key", the operator is
                                        "In", and the values array contains only "value".
                                        The requirements are ANDed.
                                      type: object
                                  type: object
                                  x-kubernetes-map-type: atomic
                                namespaces:
                                  description: Namespaces is a list of namespaces
                                    names. Each name supports wildcard characters
                                    "*" (matches zero or many characters) and "?"
                                    (at least one character).
                                  items:
                                    type: string
                                  type: array
                                selector:
                                  description: 'Selector is a label selector. Label
                                    keys and values in `matchLabels` support the wildcard
                                    characters `*` (matches zero or many characters)
                                    and `?` (matches one character). Wildcards allows
                                    writing label selectors like ["storage.k8s.io/*":
                                    "*"]. Note that using ["*" : "*"] matches any
                                    key and value but does not match an empty label
                                    set.'
                                  properties:
                                    matchExpressions:
                                      description: matchExpressions is a list of label
                                        selector requirements. The requirements are
                                        ANDed.
                                      items:
                                        description: A label selector requirement
                                          is a selector that contains values, a key,
                                          and an operator that relates the key and
                                          values.
                                        properties:
                                          key:
                                            description: key is the label key that
                                              the selector applies to.
                                            type: string
                                          operator:
                                            description: operator represents a key's
                                              relationship to a set of values. Valid
                                              operators are In, NotIn, Exists and
                                              DoesNotExist.
                                            type: string
                                          values:
                                            description: values is an array of string
                                              values. If the operator is In or NotIn,
                                              the values array must be non-empty.
                                              If the operator is Exists or DoesNotExist,
                                              the values array must be empty. This
                                              array is replaced during a strategic
                                              merge patch.
                                            items:
                                              type: string
                                            type: array
                                        required:
                                        - key
                                        - operator
                                        type: object
                                      type: array
                                    matchLabels:
                                      additionalProperties:
                                        type: string
                                      description: matchLabels is a map of {key,value}
                                        pairs. A single {key,value} in the matchLabels
                                        map is equivalent to an element of matchExpressions,
                                        whose key field is "key", the operator is
                                        "In", and the values array contains only "value".
                                        The requirements are ANDed.
                                      type: object
                                  type: object
                                  x-kubernetes-map-type: atomic
                              type: object
                            roles:
                              description: Roles is the list of namespaced role names
                                for the user.
                              items:
                                type: string
                              type: array
                            subjects:
                              description: Subjects is the list of subject names like
                                users, user groups, and service accounts.
                              items:
                                description: Subject contains a reference to the object
                                  or user identities a role binding applies to.  This
                                  can either hold a direct API object reference, or
                                  a value for non-objects such as user and group names.
                                properties:
                                  apiGroup:
                                    description: APIGroup holds the API group of the
                                      referenced subject. Defaults to "" for ServiceAccount
                                      subjects. Defaults to "rbac.authorization.k8s.io"
                                      for User and Group subjects.
                                    type: string
                                  kind:
                                    description: Kind of object being referenced.
                                      Values defined by this API group are "User",
                                      "Group", and "ServiceAccount". If the Authorizer
                                      does not recognized the kind value, the Authorizer
                                      should report an error.
                                    type: string
                                  name:
                                    description: Name of the object being referenced.
                                    type: string
                                  namespace:
                                    description: Namespace of the referenced object.  If
                                      the object kind is non-namespace, such as "User"
                                      or "Group", and this value is not empty the
                                      Authorizer should report an error.
                                    type: string
                                required:
                                - kind
                                - name
                                type: object
                                x-kubernetes-map-type: atomic
                              type: array
                          type: object
                        generate:
                          description: Generation is used to create new resources.
                          properties:
                            apiVersion:
                              description: APIVersion specifies resource apiVersion.
                              type: string
                            clone:
                              description: Clone specifies the source resource used
                                to populate each generated resource. At most one of
                                Data or Clone can be specified. If neither are provided,
                                the generated resource will be created with default
                                data only.
                              properties:
                                name:
                                  description: Name specifies name of the resource.
                                  type: string
                                namespace:
                                  description: Namespace specifies source resource
                                    namespace.
                                  type: string
                              type: object
                            data:
                              description: Data provides the resource declaration
                                used to populate each generated resource. At most
                                one of Data or Clone must be specified. If neither
                                are provided, the generated resource will be created
                                with default data only.
                              x-kubernetes-preserve-unknown-fields: true
                            kind:
                              description: Kind specifies resource kind.
                              type: string
                            name:
                              description: Name specifies the resource name.
                              type: string
                            namespace:
                              description: Namespace specifies resource namespace.
                              type: string
                            synchronize:
                              description: Synchronize controls if generated resources
                                should be kept in-sync with their source resource.
                                If Synchronize is set to "true" changes to generated
                                resources will be overwritten with resource data from
                                Data or the resource specified in the Clone declaration.
                                Optional. Defaults to "false" if not specified.
                              type: boolean
                          type: object
                        imageExtractors:
                          additionalProperties:
                            items:
                              properties:
                                key:
                                  description: Key is an optional name of the field
                                    within 'path' that will be used to uniquely identify
                                    an image. Note - this field MUST be unique.
                                  type: string
                                name:
                                  description: Name is the entry the image will be
                                    available under 'images.<name>' in the context.
                                    If this field is not defined, image entries will
                                    appear under 'images.custom'.
                                  type: string
                                path:
                                  description: Path is the path to the object containing
                                    the image field in a custom resource. It should
                                    be slash-separated. Each slash-separated key must
                                    be a valid YAML key or a wildcard '*'. Wildcard
                                    keys are expanded in case of arrays or objects.
                                  type: string
                                value:
                                  description: Value is an optional name of the field
                                    within 'path' that points to the image URI. This
                                    is useful when a custom 'key' is also defined.
                                  type: string
                              required:
                              - path
                              type: object
                            type: array
                          description: ImageExtractors defines a mapping from kinds
                            to ImageExtractorConfigs. This config is only valid for
                            verifyImages rules.
                          type: object
                        match:
                          description: MatchResources defines when this policy rule
                            should be applied. The match criteria can include resource
                            information (e.g. kind, name, namespace, labels) and admission
                            review request information like the user name or role.
                            At least one kind is required.
                          properties:
                            all:
                              description: All allows specifying resources which will
                                be ANDed
                              items:
                                description: ResourceFilter allow users to "AND" or
                                  "OR" between resources
                                properties:
                                  clusterRoles:
                                    description: ClusterRoles is the list of cluster-wide
                                      role names for the user.
                                    items:
                                      type: string
                                    type: array
                                  resources:
                                    description: ResourceDescription contains information
                                      about the resource being created or modified.
                                    properties:
                                      annotations:
                                        additionalProperties:
                                          type: string
                                        description: Annotations is a  map of annotations
                                          (key-value pairs of type string). Annotation
                                          keys and values support the wildcard characters
                                          "*" (matches zero or many characters) and
                                          "?" (matches at least one character).
                                        type: object
                                      kinds:
                                        description: Kinds is a list of resource kinds.
                                        items:
                                          type: string
                                        type: array
                                      name:
                                        description: 'Name is the name of the resource.
                                          The name supports wildcard characters "*"
                                          (matches zero or many characters) and "?"
                                          (at least one character). NOTE: "Name" is
                                          being deprecated in favor of "Names".'
                                        type: string
                                      names:
                                        description: Names are the names of the resources.
                                          Each name supports wildcard characters "*"
                                          (matches zero or many characters) and "?"
                                          (at least one character).
                                        items:
                                          type: string
                                        type: array
                                      namespaceSelector:
                                        description: 'NamespaceSelector is a label
                                          selector for the resource namespace. Label
                                          keys and values in `matchLabels` support
                                          the wildcard characters `*` (matches zero
                                          or many characters) and `?` (matches one
                                          character).Wildcards allows writing label
                                          selectors like ["storage.k8s.io/*": "*"].
                                          Note that using ["*" : "*"] matches any
                                          key and value but does not match an empty
                                          label set.'
                                        properties:
                                          matchExpressions:
                                            description: matchExpressions is a list
                                              of label selector requirements. The
                                              requirements are ANDed.
                                            items:
                                              description: A label selector requirement
                                                is a selector that contains values,
                                                a key, and an operator that relates
                                                the key and values.
                                              properties:
                                                key:
                                                  description: key is the label key
                                                    that the selector applies to.
                                                  type: string
                                                operator:
                                                  description: operator represents
                                                    a key's relationship to a set
                                                    of values. Valid operators are
                                                    In, NotIn, Exists and DoesNotExist.
                                                  type: string
                                                values:
                                                  description: values is an array
                                                    of string values. If the operator
                                                    is In or NotIn, the values array
                                                    must be non-empty. If the operator
                                                    is Exists or DoesNotExist, the
                                                    values array must be empty. This
                                                    array is replaced during a strategic
                                                    merge patch.
                                                  items:
                                                    type: string
                                                  type: array
                                              required:
                                              - key
                                              - operator
                                              type: object
                                            type: array
                                          matchLabels:
                                            additionalProperties:
                                              type: string
                                            description: matchLabels is a map of {key,value}
                                              pairs. A single {key,value} in the matchLabels
                                              map is equivalent to an element of matchExpressions,
                                              whose key field is "key", the operator
                                              is "In", and the values array contains
                                              only "value". The requirements are ANDed.
                                            type: object
                                        type: object
                                        x-kubernetes-map-type: atomic
                                      namespaces:
                                        description: Namespaces is a list of namespaces
                                          names. Each name supports wildcard characters
                                          "*" (matches zero or many characters) and
                                          "?" (at least one character).
                                        items:
                                          type: string
                                        type: array
                                      selector:
                                        description: 'Selector is a label selector.
                                          Label keys and values in `matchLabels` support
                                          the wildcard characters `*` (matches zero
                                          or many characters) and `?` (matches one
                                          character). Wildcards allows writing label
                                          selectors like ["storage.k8s.io/*": "*"].
                                          Note that using ["*" : "*"] matches any
                                          key and value but does not match an empty
                                          label set.'
                                        properties:
                                          matchExpressions:
                                            description: matchExpressions is a list
                                              of label selector requirements. The
                                              requirements are ANDed.
                                            items:
                                              description: A label selector requirement
                                                is a selector that contains values,
                                                a key, and an operator that relates
                                                the key and values.
                                              properties:
                                                key:
                                                  description: key is the label key
                                                    that the selector applies to.
                                                  type: string
                                                operator:
                                                  description: operator represents
                                                    a key's relationship to a set
                                                    of values. Valid operators are
                                                    In, NotIn, Exists and DoesNotExist.
                                                  type: string
                                                values:
                                                  description: values is an array
                                                    of string values. If the operator
                                                    is In or NotIn, the values array
                                                    must be non-empty. If the operator
                                                    is Exists or DoesNotExist, the
                                                    values array must be empty. This
                                                    array is replaced during a strategic
                                                    merge patch.
                                                  items:
                                                    type: string
                                                  type: array
                                              required:
                                              - key
                                              - operator
                                              type: object
                                            type: array
                                          matchLabels:
                                            additionalProperties:
                                              type: string
                                            description: matchLabels is a map of {key,value}
                                              pairs. A single {key,value} in the matchLabels
                                              map is equivalent to an element of matchExpressions,
                                              whose key field is "key", the operator
                                              is "In", and the values array contains
                                              only "value". The requirements are ANDed.
                                            type: object
                                        type: object
                                        x-kubernetes-map-type: atomic
                                    type: object
                                  roles:
                                    description: Roles is the list of namespaced role
                                      names for the user.
                                    items:
                                      type: string
                                    type: array
                                  subjects:
                                    description: Subjects is the list of subject names
                                      like users, user groups, and service accounts.
                                    items:
                                      description: Subject contains a reference to
                                        the object or user identities a role binding
                                        applies to.  This can either hold a direct
                                        API object reference, or a value for non-objects
                                        such as user and group names.
                                      properties:
                                        apiGroup:
                                          description: APIGroup holds the API group
                                            of the referenced subject. Defaults to
                                            "" for ServiceAccount subjects. Defaults
                                            to "rbac.authorization.k8s.io" for User
                                            and Group subjects.
                                          type: string
                                        kind:
                                          description: Kind of object being referenced.
                                            Values defined by this API group are "User",
                                            "Group", and "ServiceAccount". If the
                                            Authorizer does not recognized the kind
                                            value, the Authorizer should report an
                                            error.
                                          type: string
                                        name:
                                          description: Name of the object being referenced.
                                          type: string
                                        namespace:
                                          description: Namespace of the referenced
                                            object.  If the object kind is non-namespace,
                                            such as "User" or "Group", and this value
                                            is not empty the Authorizer should report
                                            an error.
                                          type: string
                                      required:
                                      - kind
                                      - name
                                      type: object
                                      x-kubernetes-map-type: atomic
                                    type: array
                                type: object
                              type: array
                            any:
                              description: Any allows specifying resources which will
                                be ORed
                              items:
                                description: ResourceFilter allow users to "AND" or
                                  "OR" between resources
                                properties:
                                  clusterRoles:
                                    description: ClusterRoles is the list of cluster-wide
                                      role names for the user.
                                    items:
                                      type: string
                                    type: array
                                  resources:
                                    description: ResourceDescription contains information
                                      about the resource being created or modified.
                                    properties:
                                      annotations:
                                        additionalProperties:
                                          type: string
                                        description: Annotations is a  map of annotations
                                          (key-value pairs of type string). Annotation
                                          keys and values support the wildcard characters
                                          "*" (matches zero or many characters) and
                                          "?" (matches at least one character).
                                        type: object
                                      kinds:
                                        description: Kinds is a list of resource kinds.
                                        items:
                                          type: string
                                        type: array
                                      name:
                                        description: 'Name is the name of the resource.
                                          The name supports wildcard characters "*"
                                          (matches zero or many characters) and "?"
                                          (at least one character). NOTE: "Name" is
                                          being deprecated in favor of "Names".'
                                        type: string
                                      names:
                                        description: Names are the names of the resources.
                                          Each name supports wildcard characters "*"
                                          (matches zero or many characters) and "?"
                                          (at least one character).
                                        items:
                                          type: string
                                        type: array
                                      namespaceSelector:
                                        description: 'NamespaceSelector is a label
                                          selector for the resource namespace. Label
                                          keys and values in `matchLabels` support
                                          the wildcard characters `*` (matches zero
                                          or many characters) and `?` (matches one
                                          character).Wildcards allows writing label
                                          selectors like ["storage.k8s.io/*": "*"].
                                          Note that using ["*" : "*"] matches any
                                          key and value but does not match an empty
                                          label set.'
                                        properties:
                                          matchExpressions:
                                            description: matchExpressions is a list
                                              of label selector requirements. The
                                              requirements are ANDed.
                                            items:
                                              description: A label selector requirement
                                                is a selector that contains values,
                                                a key, and an operator that relates
                                                the key and values.
                                              properties:
                                                key:
                                                  description: key is the label key
                                                    that the selector applies to.
                                                  type: string
                                                operator:
                                                  description: operator represents
                                                    a key's relationship to a set
                                                    of values. Valid operators are
                                                    In, NotIn, Exists and DoesNotExist.
                                                  type: string
                                                values:
                                                  description: values is an array
                                                    of string values. If the operator
                                                    is In or NotIn, the values array
                                                    must be non-empty. If the operator
                                                    is Exists or DoesNotExist, the
                                                    values array must be empty. This
                                                    array is replaced during a strategic
                                                    merge patch.
                                                  items:
                                                    type: string
                                                  type: array
                                              required:
                                              - key
                                              - operator
                                              type: object
                                            type: array
                                          matchLabels:
                                            additionalProperties:
                                              type: string
                                            description: matchLabels is a map of {key,value}
                                              pairs. A single {key,value} in the matchLabels
                                              map is equivalent to an element of matchExpressions,
                                              whose key field is "key", the operator
                                              is "In", and the values array contains
                                              only "value". The requirements are ANDed.
                                            type: object
                                        type: object
                                        x-kubernetes-map-type: atomic
                                      namespaces:
                                        description: Namespaces is a list of namespaces
                                          names. Each name supports wildcard characters
                                          "*" (matches zero or many characters) and
                                          "?" (at least one character).
                                        items:
                                          type: string
                                        type: array
                                      selector:
                                        description: 'Selector is a label selector.
                                          Label keys and values in `matchLabels` support
                                          the wildcard characters `*` (matches zero
                                          or many characters) and `?` (matches one
                                          character). Wildcards allows writing label
                                          selectors like ["storage.k8s.io/*": "*"].
                                          Note that using ["*" : "*"] matches any
                                          key and value but does not match an empty
                                          label set.'
                                        properties:
                                          matchExpressions:
                                            description: matchExpressions is a list
                                              of label selector requirements. The
                                              requirements are ANDed.
                                            items:
                                              description: A label selector requirement
                                                is a selector that contains values,
                                                a key, and an operator that relates
                                                the key and values.
                                              properties:
                                                key:
                                                  description: key is the label key
                                                    that the selector applies to.
                                                  type: string
                                                operator:
                                                  description: operator represents
                                                    a key's relationship to a set
                                                    of values. Valid operators are
                                                    In, NotIn, Exists and DoesNotExist.
                                                  type: string
                                                values:
                                                  description: values is an array
                                                    of string values. If the operator
                                                    is In or NotIn, the values array
                                                    must be non-empty. If the operator
                                                    is Exists or DoesNotExist, the
                                                    values array must be empty. This
                                                    array is replaced during a strategic
                                                    merge patch.
                                                  items:
                                                    type: string
                                                  type: array
                                              required:
                                              - key
                                              - operator
                                              type: object
                                            type: array
                                          matchLabels:
                                            additionalProperties:
                                              type: string
                                            description: matchLabels is a map of {key,value}
                                              pairs. A single {key,value} in the matchLabels
                                              map is equivalent to an element of matchExpressions,
                                              whose key field is "key", the operator
                                              is "In", and the values array contains
                                              only "value". The requirements are ANDed.
                                            type: object
                                        type: object
                                        x-kubernetes-map-type: atomic
                                    type: object
                                  roles:
                                    description: Roles is the list of namespaced role
                                      names for the user.
                                    items:
                                      type: string
                                    type: array
                                  subjects:
                                    description: Subjects is the list of subject names
                                      like users, user groups, and service accounts.
                                    items:
                                      description: Subject contains a reference to
                                        the object or user identities a role binding
                                        applies to.  This can either hold a direct
                                        API object reference, or a value for non-objects
                                        such as user and group names.
                                      properties:
                                        apiGroup:
                                          description: APIGroup holds the API group
                                            of the referenced subject. Defaults to
                                            "" for ServiceAccount subjects. Defaults
                                            to "rbac.authorization.k8s.io" for User
                                            and Group subjects.
                                          type: string
                                        kind:
                                          description: Kind of object being referenced.
                                            Values defined by this API group are "User",
                                            "Group", and "ServiceAccount". If the
                                            Authorizer does not recognized the kind
                                            value, the Authorizer should report an
                                            error.
                                          type: string
                                        name:
                                          description: Name of the object being referenced.
                                          type: string
                                        namespace:
                                          description: Namespace of the referenced
                                            object.  If the object kind is non-namespace,
                                            such as "User" or "Group", and this value
                                            is not empty the Authorizer should report
                                            an error.
                                          type: string
                                      required:
                                      - kind
                                      - name
                                      type: object
                                      x-kubernetes-map-type: atomic
                                    type: array
                                type: object
                              type: array
                            clusterRoles:
                              description: ClusterRoles is the list of cluster-wide
                                role names for the user.
                              items:
                                type: string
                              type: array
                            resources:
                              description: ResourceDescription contains information
                                about the resource being created or modified. Requires
                                at least one tag to be specified when under MatchResources.
                                Specifying ResourceDescription directly under match
                                is being deprecated. Please specify under "any" or
                                "all" instead.
                              properties:
                                annotations:
                                  additionalProperties:
                                    type: string
                                  description: Annotations is a  map of annotations
                                    (key-value pairs of type string). Annotation keys
                                    and values support the wildcard characters "*"
                                    (matches zero or many characters) and "?" (matches
                                    at least one character).
                                  type: object
                                kinds:
                                  description: Kinds is a list of resource kinds.
                                  items:
                                    type: string
                                  type: array
                                name:
                                  description: 'Name is the name of the resource.
                                    The name supports wildcard characters "*" (matches
                                    zero or many characters) and "?" (at least one
                                    character). NOTE: "Name" is being deprecated in
                                    favor of "Names".'
                                  type: string
                                names:
                                  description: Names are the names of the resources.
                                    Each name supports wildcard characters "*" (matches
                                    zero or many characters) and "?" (at least one
                                    character).
                                  items:
                                    type: string
                                  type: array
                                namespaceSelector:
                                  description: 'NamespaceSelector is a label selector
                                    for the resource namespace. Label keys and values
                                    in `matchLabels` support the wildcard characters
                                    `*` (matches zero or many characters) and `?`
                                    (matches one character).Wildcards allows writing
                                    label selectors like ["storage.k8s.io/*": "*"].
                                    Note that using ["*" : "*"] matches any key and
                                    value but does not match an empty label set.'
                                  properties:
                                    matchExpressions:
                                      description: matchExpressions is a list of label
                                        selector requirements. The requirements are
                                        ANDed.
                                      items:
                                        description: A label selector requirement
                                          is a selector that contains values, a key,
                                          and an operator that relates the key and
                                          values.
                                        properties:
                                          key:
                                            description: key is the label key that
                                              the selector applies to.
                                            type: string
                                          operator:
                                            description: operator represents a key's
                                              relationship to a set of values. Valid
                                              operators are In, NotIn, Exists and
                                              DoesNotExist.
                                            type: string
                                          values:
                                            description: values is an array of string
                                              values. If the operator is In or NotIn,
                                              the values array must be non-empty.
                                              If the operator is Exists or DoesNotExist,
                                              the values array must be empty. This
                                              array is replaced during a strategic
                                              merge patch.
                                            items:
                                              type: string
                                            type: array
                                        required:
                                        - key
                                        - operator
                                        type: object
                                      type: array
                                    matchLabels:
                                      additionalProperties:
                                        type: string
                                      description: matchLabels is a map of {key,value}
                                        pairs. A single {key,value} in the matchLabels
                                        map is equivalent to an element of matchExpressions,
                                        whose key field is "key", the operator is
                                        "In", and the values array contains only "value".
                                        The requirements are ANDed.
                                      type: object
                                  type: object
                                  x-kubernetes-map-type: atomic
                                namespaces:
                                  description: Namespaces is a list of namespaces
                                    names. Each name supports wildcard characters
                                    "*" (matches zero or many characters) and "?"
                                    (at least one character).
                                  items:
                                    type: string
                                  type: array
                                selector:
                                  description: 'Selector is a label selector. Label
                                    keys and values in `matchLabels` support the wildcard
                                    characters `*` (matches zero or many characters)
                                    and `?` (matches one character). Wildcards allows
                                    writing label selectors like ["storage.k8s.io/*":
                                    "*"]. Note that using ["*" : "*"] matches any
                                    key and value but does not match an empty label
                                    set.'
                                  properties:
                                    matchExpressions:
                                      description: matchExpressions is a list of label
                                        selector requirements. The requirements are
                                        ANDed.
                                      items:
                                        description: A label selector requirement
                                          is a selector that contains values, a key,
                                          and an operator that relates the key and
                                          values.
                                        properties:
                                          key:
                                            description: key is the label key that
                                              the selector applies to.
                                            type: string
                                          operator:
                                            description: operator represents a key's
                                              relationship to a set of values. Valid
                                              operators are In, NotIn, Exists and
                                              DoesNotExist.
                                            type: string
                                          values:
                                            description: values is an array of string
                                              values. If the operator is In or NotIn,
                                              the values array must be non-empty.
                                              If the operator is Exists or DoesNotExist,
                                              the values array must be empty. This
                                              array is replaced during a strategic
                                              merge patch.
                                            items:
                                              type: string
                                            type: array
                                        required:
                                        - key
                                        - operator
                                        type: object
                                      type: array
                                    matchLabels:
                                      additionalProperties:
                                        type: string
                                      description: matchLabels is a map of {key,value}
                                        pairs. A single {key,value} in the matchLabels
                                        map is equivalent to an element of matchExpressions,
                                        whose key field is "key", the operator is
                                        "In", and the values array contains only "value".
                                        The requirements are ANDed.
                                      type: object
                                  type: object
                                  x-kubernetes-map-type: atomic
                              type: object
                            roles:
                              description: Roles is the list of namespaced role names
                                for the user.
                              items:
                                type: string
                              type: array
                            subjects:
                              description: Subjects is the list of subject names like
                                users, user groups, and service accounts.
                              items:
                                description: Subject contains a reference to the object
                                  or user identities a role binding applies to.  This
                                  can either hold a direct API object reference, or
                                  a value for non-objects such as user and group names.
                                properties:
                                  apiGroup:
                                    description: APIGroup holds the API group of the
                                      referenced subject. Defaults to "" for ServiceAccount
                                      subjects. Defaults to "rbac.authorization.k8s.io"
                                      for User and Group subjects.
                                    type: string
                                  kind:
                                    description: Kind of object being referenced.
                                      Values defined by this API group are "User",
                                      "Group", and "ServiceAccount". If the Authorizer
                                      does not recognized the kind value, the Authorizer
                                      should report an error.
                                    type: string
                                  name:
                                    description: Name of the object being referenced.
                                    type: string
                                  namespace:
                                    description: Namespace of the referenced object.  If
                                      the object kind is non-namespace, such as "User"
                                      or "Group", and this value is not empty the
                                      Authorizer should report an error.
                                    type: string
                                required:
                                - kind
                                - name
                                type: object
                                x-kubernetes-map-type: atomic
                              type: array
                          type: object
                        mutate:
                          description: Mutation is used to modify matching resources.
                          properties:
                            foreach:
                              description: ForEach applies mutation rules to a list
                                of sub-elements by creating a context for each entry
                                in the list and looping over it to apply the specified
                                logic.
                              items:
                                description: ForEach applies mutation rules to a list
                                  of sub-elements by creating a context for each entry
                                  in the list and looping over it to apply the specified
                                  logic.
                                properties:
                                  context:
                                    description: Context defines variables and data
                                      sources that can be used during rule execution.
                                    items:
                                      description: ContextEntry adds variables and
                                        data sources to a rule Context. Either a ConfigMap
                                        reference or a APILookup must be provided.
                                      properties:
                                        apiCall:
                                          description: APICall defines an HTTP request
                                            to the Kubernetes API server. The JSON
                                            data retrieved is stored in the context.
                                          properties:
                                            jmesPath:
                                              description: JMESPath is an optional
                                                JSON Match Expression that can be
                                                used to transform the JSON response
                                                returned from the API server. For
                                                example a JMESPath of "items | length(@)"
                                                applied to the API server response
                                                to the URLPath "/apis/apps/v1/deployments"
                                                will return the total count of deployments
                                                across all namespaces.
                                              type: string
                                            urlPath:
                                              description: URLPath is the URL path
                                                to be used in the HTTP GET request
                                                to the Kubernetes API server (e.g.
                                                "/api/v1/namespaces" or  "/apis/apps/v1/deployments").
                                                The format required is the same format
                                                used by the `kubectl get --raw` command.
                                              type: string
                                          required:
                                          - urlPath
                                          type: object
                                        configMap:
                                          description: ConfigMap is the ConfigMap
                                            reference.
                                          properties:
                                            name:
                                              description: Name is the ConfigMap name.
                                              type: string
                                            namespace:
                                              description: Namespace is the ConfigMap
                                                namespace.
                                              type: string
                                          required:
                                          - name
                                          type: object
                                        imageRegistry:
                                          description: ImageRegistry defines requests
                                            to an OCI/Docker V2 registry to fetch
                                            image details.
                                          properties:
                                            jmesPath:
                                              description: JMESPath is an optional
                                                JSON Match Expression that can be
                                                used to transform the ImageData struct
                                                returned as a result of processing
                                                the image reference.
                                              type: string
                                            reference:
                                              description: 'Reference is image reference
                                                to a container image in the registry.
                                                Example: ghcr.io/kyverno/kyverno:latest'
                                              type: string
                                          required:
                                          - reference
                                          type: object
                                        name:
                                          description: Name is the variable name.
                                          type: string
                                        variable:
                                          description: Variable defines an arbitrary
                                            JMESPath context variable that can be
                                            defined inline.
                                          properties:
                                            default:
                                              description: Default is an optional
                                                arbitrary JSON object that the variable
                                                may take if the JMESPath expression
                                                evaluates to nil
                                              x-kubernetes-preserve-unknown-fields: true
                                            jmesPath:
                                              description: JMESPath is an optional
                                                JMESPath Expression that can be used
                                                to transform the variable.
                                              type: string
                                            value:
                                              description: Value is any arbitrary
                                                JSON object representable in YAML
                                                or JSON form.
                                              x-kubernetes-preserve-unknown-fields: true
                                          type: object
                                      type: object
                                    type: array
<<<<<<< HEAD
                                type: object
                                x-kubernetes-preserve-unknown-fields: true
                            type: object
                          type: array
                        message:
                          description: Message specifies a custom message to be displayed
                            on failure.
                          type: string
                        pattern:
                          description: Pattern specifies an overlay-style pattern
                            used to check resources.
                          x-kubernetes-preserve-unknown-fields: true
                        podSecurity:
                          properties:
                            exclude:
                              items:
                                properties:
                                  controlName:
                                    description: Required
                                    type: string
                                  images:
                                    items:
                                      type: string
                                    type: array
                                  restrictedField:
                                    description: Optional
                                    type: string
                                  values:
                                    items:
                                      type: string
                                    type: array
                                required:
                                - controlName
                                type: object
                              type: array
                            level:
                              type: string
                            version:
                              type: string
                          type: object
                      type: object
                    verifyImages:
                      description: VerifyImages is used to verify image signatures
                        and mutate them to add a digest
                      items:
                        description: ImageVerification validates that images that
                          match the specified pattern are signed with the supplied
                          public key. Once the image is verified it is mutated to
                          include the SHA digest retrieved during the registration.
                        properties:
                          additionalExtensions:
                            additionalProperties:
                              type: string
                            description: AdditionalExtensions are certificate-extensions
                              used for keyless signing. Deprecated.
                            type: object
                          annotations:
                            additionalProperties:
                              type: string
                            description: Annotations are used for image verification.
                              Every specified key-value pair must exist and match
                              in the verified payload. The payload may contain other
                              key-value pairs. Deprecated. Use annotations per Attestor
                              instead.
                            type: object
                          attestations:
                            description: Attestations are optional checks for signed
                              in-toto Statements used to verify the image. See https://github.com/in-toto/attestation.
                              Kyverno fetches signed attestations from the OCI registry
                              and decodes them into a list of Statement declarations.
                            items:
                              description: Attestation are checks for signed in-toto
                                Statements that are used to verify the image. See
                                https://github.com/in-toto/attestation. Kyverno fetches
                                signed attestations from the OCI registry and decodes
                                them into a list of Statements.
                              properties:
                                conditions:
                                  description: Conditions are used to verify attributes
                                    within a Predicate. If no Conditions are specified
                                    the attestation check is satisfied as long there
                                    are predicates that match the predicate type.
                                  items:
                                    description: AnyAllConditions consists of conditions
                                      wrapped denoting a logical criteria to be fulfilled.
                                      AnyConditions get fulfilled when at least one
                                      of its sub-conditions passes. AllConditions
                                      get fulfilled only when all of its sub-conditions
                                      pass.
=======
                                  list:
                                    description: List specifies a JMESPath expression
                                      that results in one or more elements to which
                                      the validation logic is applied.
                                    type: string
                                  patchStrategicMerge:
                                    description: PatchStrategicMerge is a strategic
                                      merge patch used to modify resources. See https://kubernetes.io/docs/tasks/manage-kubernetes-objects/update-api-object-kubectl-patch/
                                      and https://kubectl.docs.kubernetes.io/references/kustomize/patchesstrategicmerge/.
                                    x-kubernetes-preserve-unknown-fields: true
                                  patchesJson6902:
                                    description: PatchesJSON6902 is a list of RFC
                                      6902 JSON Patch declarations used to modify
                                      resources. See https://tools.ietf.org/html/rfc6902
                                      and https://kubectl.docs.kubernetes.io/references/kustomize/patchesjson6902/.
                                    type: string
                                  preconditions:
                                    description: 'AnyAllConditions are used to determine
                                      if a policy rule should be applied by evaluating
                                      a set of conditions. The declaration can contain
                                      nested `any` or `all` statements. See: https://kyverno.io/docs/writing-policies/preconditions/'
>>>>>>> d92e1652
                                    properties:
                                      all:
                                        description: AllConditions enable variable-based
                                          conditional rule execution. This is useful
                                          for finer control of when an rule is applied.
                                          A condition can reference object data using
                                          JMESPath notation. Here, all of the conditions
                                          need to pass
                                        items:
                                          description: Condition defines variable-based
                                            conditional criteria for rule execution.
                                          properties:
                                            key:
                                              description: Key is the context entry
                                                (using JMESPath) for conditional rule
                                                evaluation.
                                              x-kubernetes-preserve-unknown-fields: true
                                            operator:
                                              description: 'Operator is the conditional
                                                operation to perform. Valid operators
                                                are: Equals, NotEquals, In, AnyIn,
                                                AllIn, NotIn, AnyNotIn, AllNotIn,
                                                GreaterThanOrEquals, GreaterThan,
                                                LessThanOrEquals, LessThan, DurationGreaterThanOrEquals,
                                                DurationGreaterThan, DurationLessThanOrEquals,
                                                DurationLessThan'
                                              enum:
                                              - Equals
                                              - NotEquals
                                              - In
                                              - AnyIn
                                              - AllIn
                                              - NotIn
                                              - AnyNotIn
                                              - AllNotIn
                                              - GreaterThanOrEquals
                                              - GreaterThan
                                              - LessThanOrEquals
                                              - LessThan
                                              - DurationGreaterThanOrEquals
                                              - DurationGreaterThan
                                              - DurationLessThanOrEquals
                                              - DurationLessThan
                                              type: string
                                            value:
                                              description: Value is the conditional
                                                value, or set of values. The values
                                                can be fixed set or can be variables
                                                declared using JMESPath.
                                              x-kubernetes-preserve-unknown-fields: true
                                          type: object
                                        type: array
                                      any:
                                        description: AnyConditions enable variable-based
                                          conditional rule execution. This is useful
                                          for finer control of when an rule is applied.
                                          A condition can reference object data using
                                          JMESPath notation. Here, at least one of
                                          the conditions need to pass
                                        items:
                                          description: Condition defines variable-based
                                            conditional criteria for rule execution.
                                          properties:
                                            key:
                                              description: Key is the context entry
                                                (using JMESPath) for conditional rule
                                                evaluation.
                                              x-kubernetes-preserve-unknown-fields: true
                                            operator:
                                              description: 'Operator is the conditional
                                                operation to perform. Valid operators
                                                are: Equals, NotEquals, In, AnyIn,
                                                AllIn, NotIn, AnyNotIn, AllNotIn,
                                                GreaterThanOrEquals, GreaterThan,
                                                LessThanOrEquals, LessThan, DurationGreaterThanOrEquals,
                                                DurationGreaterThan, DurationLessThanOrEquals,
                                                DurationLessThan'
                                              enum:
                                              - Equals
                                              - NotEquals
                                              - In
                                              - AnyIn
                                              - AllIn
                                              - NotIn
                                              - AnyNotIn
                                              - AllNotIn
                                              - GreaterThanOrEquals
                                              - GreaterThan
                                              - LessThanOrEquals
                                              - LessThan
                                              - DurationGreaterThanOrEquals
                                              - DurationGreaterThan
                                              - DurationLessThanOrEquals
                                              - DurationLessThan
                                              type: string
                                            value:
                                              description: Value is the conditional
                                                value, or set of values. The values
                                                can be fixed set or can be variables
                                                declared using JMESPath.
                                              x-kubernetes-preserve-unknown-fields: true
                                          type: object
                                        type: array
                                    type: object
                                    x-kubernetes-preserve-unknown-fields: true
                                type: object
                              type: array
                            patchStrategicMerge:
                              description: PatchStrategicMerge is a strategic merge
                                patch used to modify resources. See https://kubernetes.io/docs/tasks/manage-kubernetes-objects/update-api-object-kubectl-patch/
                                and https://kubectl.docs.kubernetes.io/references/kustomize/patchesstrategicmerge/.
                              x-kubernetes-preserve-unknown-fields: true
                            patchesJson6902:
                              description: PatchesJSON6902 is a list of RFC 6902 JSON
                                Patch declarations used to modify resources. See https://tools.ietf.org/html/rfc6902
                                and https://kubectl.docs.kubernetes.io/references/kustomize/patchesjson6902/.
                              type: string
                            targets:
                              description: Targets defines the target resources to
                                be mutated.
                              items:
                                properties:
                                  apiVersion:
                                    description: APIVersion specifies resource apiVersion.
                                    type: string
                                  kind:
                                    description: Kind specifies resource kind.
                                    type: string
                                  name:
                                    description: Name specifies the resource name.
                                    type: string
                                  namespace:
                                    description: Namespace specifies resource namespace.
                                    type: string
                                type: object
                              type: array
                          type: object
                        name:
                          description: Name is a label to identify the rule, It must
                            be unique within the policy.
                          maxLength: 63
                          type: string
                        preconditions:
                          description: 'Preconditions are used to determine if a policy
                            rule should be applied by evaluating a set of conditions.
                            The declaration can contain nested `any` or `all` statements.
                            A direct list of conditions (without `any` or `all` statements
                            is supported for backwards compatibility but will be deprecated
                            in the next major release. See: https://kyverno.io/docs/writing-policies/preconditions/'
                          x-kubernetes-preserve-unknown-fields: true
                        validate:
                          description: Validation is used to validate matching resources.
                          properties:
                            anyPattern:
                              description: AnyPattern specifies list of validation
                                patterns. At least one of the patterns must be satisfied
                                for the validation rule to succeed.
                              x-kubernetes-preserve-unknown-fields: true
                            deny:
                              description: Deny defines conditions used to pass or
                                fail a validation rule.
                              properties:
                                conditions:
                                  description: 'Multiple conditions can be declared
                                    under an `any` or `all` statement. A direct list
                                    of conditions (without `any` or `all` statements)
                                    is also supported for backwards compatibility
                                    but will be deprecated in the next major release.
                                    See: https://kyverno.io/docs/writing-policies/validate/#deny-rules'
                                  x-kubernetes-preserve-unknown-fields: true
                              type: object
                            foreach:
                              description: ForEach applies validate rules to a list
                                of sub-elements by creating a context for each entry
                                in the list and looping over it to apply the specified
                                logic.
                              items:
                                description: ForEach applies validate rules to a list
                                  of sub-elements by creating a context for each entry
                                  in the list and looping over it to apply the specified
                                  logic.
                                properties:
                                  anyPattern:
                                    description: AnyPattern specifies list of validation
                                      patterns. At least one of the patterns must
                                      be satisfied for the validation rule to succeed.
                                    x-kubernetes-preserve-unknown-fields: true
                                  context:
                                    description: Context defines variables and data
                                      sources that can be used during rule execution.
                                    items:
                                      description: ContextEntry adds variables and
                                        data sources to a rule Context. Either a ConfigMap
                                        reference or a APILookup must be provided.
                                      properties:
                                        apiCall:
                                          description: APICall defines an HTTP request
                                            to the Kubernetes API server. The JSON
                                            data retrieved is stored in the context.
                                          properties:
                                            jmesPath:
                                              description: JMESPath is an optional
                                                JSON Match Expression that can be
                                                used to transform the JSON response
                                                returned from the API server. For
                                                example a JMESPath of "items | length(@)"
                                                applied to the API server response
                                                to the URLPath "/apis/apps/v1/deployments"
                                                will return the total count of deployments
                                                across all namespaces.
                                              type: string
                                            urlPath:
                                              description: URLPath is the URL path
                                                to be used in the HTTP GET request
                                                to the Kubernetes API server (e.g.
                                                "/api/v1/namespaces" or  "/apis/apps/v1/deployments").
                                                The format required is the same format
                                                used by the `kubectl get --raw` command.
                                              type: string
                                          required:
                                          - urlPath
                                          type: object
                                        configMap:
                                          description: ConfigMap is the ConfigMap
                                            reference.
                                          properties:
                                            name:
                                              description: Name is the ConfigMap name.
                                              type: string
                                            namespace:
                                              description: Namespace is the ConfigMap
                                                namespace.
                                              type: string
                                          required:
                                          - name
                                          type: object
                                        imageRegistry:
                                          description: ImageRegistry defines requests
                                            to an OCI/Docker V2 registry to fetch
                                            image details.
                                          properties:
                                            jmesPath:
                                              description: JMESPath is an optional
                                                JSON Match Expression that can be
                                                used to transform the ImageData struct
                                                returned as a result of processing
                                                the image reference.
                                              type: string
                                            reference:
                                              description: 'Reference is image reference
                                                to a container image in the registry.
                                                Example: ghcr.io/kyverno/kyverno:latest'
                                              type: string
                                          required:
                                          - reference
                                          type: object
                                        name:
                                          description: Name is the variable name.
                                          type: string
                                        variable:
                                          description: Variable defines an arbitrary
                                            JMESPath context variable that can be
                                            defined inline.
                                          properties:
                                            default:
                                              description: Default is an optional
                                                arbitrary JSON object that the variable
                                                may take if the JMESPath expression
                                                evaluates to nil
                                              x-kubernetes-preserve-unknown-fields: true
                                            jmesPath:
                                              description: JMESPath is an optional
                                                JMESPath Expression that can be used
                                                to transform the variable.
                                              type: string
                                            value:
                                              description: Value is any arbitrary
                                                JSON object representable in YAML
                                                or JSON form.
                                              x-kubernetes-preserve-unknown-fields: true
                                          type: object
                                      type: object
                                    type: array
                                  deny:
                                    description: Deny defines conditions used to pass
                                      or fail a validation rule.
                                    properties:
                                      conditions:
                                        description: 'Multiple conditions can be declared
                                          under an `any` or `all` statement. A direct
                                          list of conditions (without `any` or `all`
                                          statements) is also supported for backwards
                                          compatibility but will be deprecated in
                                          the next major release. See: https://kyverno.io/docs/writing-policies/validate/#deny-rules'
                                        x-kubernetes-preserve-unknown-fields: true
                                    type: object
                                  elementScope:
                                    description: ElementScope specifies whether to
                                      use the current list element as the scope for
                                      validation. Defaults to "true" if not specified.
                                      When set to "false", "request.object" is used
                                      as the validation scope within the foreach block
                                      to allow referencing other elements in the subtree.
                                    type: boolean
                                  list:
                                    description: List specifies a JMESPath expression
                                      that results in one or more elements to which
                                      the validation logic is applied.
                                    type: string
                                  pattern:
                                    description: Pattern specifies an overlay-style
                                      pattern used to check resources.
                                    x-kubernetes-preserve-unknown-fields: true
                                  preconditions:
                                    description: 'AnyAllConditions are used to determine
                                      if a policy rule should be applied by evaluating
                                      a set of conditions. The declaration can contain
                                      nested `any` or `all` statements. See: https://kyverno.io/docs/writing-policies/preconditions/'
                                    properties:
                                      all:
                                        description: AllConditions enable variable-based
                                          conditional rule execution. This is useful
                                          for finer control of when an rule is applied.
                                          A condition can reference object data using
                                          JMESPath notation. Here, all of the conditions
                                          need to pass
                                        items:
                                          description: Condition defines variable-based
                                            conditional criteria for rule execution.
                                          properties:
                                            key:
                                              description: Key is the context entry
                                                (using JMESPath) for conditional rule
                                                evaluation.
                                              x-kubernetes-preserve-unknown-fields: true
                                            operator:
                                              description: 'Operator is the conditional
                                                operation to perform. Valid operators
                                                are: Equals, NotEquals, In, AnyIn,
                                                AllIn, NotIn, AnyNotIn, AllNotIn,
                                                GreaterThanOrEquals, GreaterThan,
                                                LessThanOrEquals, LessThan, DurationGreaterThanOrEquals,
                                                DurationGreaterThan, DurationLessThanOrEquals,
                                                DurationLessThan'
                                              enum:
                                              - Equals
                                              - NotEquals
                                              - In
                                              - AnyIn
                                              - AllIn
                                              - NotIn
                                              - AnyNotIn
                                              - AllNotIn
                                              - GreaterThanOrEquals
                                              - GreaterThan
                                              - LessThanOrEquals
                                              - LessThan
                                              - DurationGreaterThanOrEquals
                                              - DurationGreaterThan
                                              - DurationLessThanOrEquals
                                              - DurationLessThan
                                              type: string
                                            value:
                                              description: Value is the conditional
                                                value, or set of values. The values
                                                can be fixed set or can be variables
                                                declared using JMESPath.
                                              x-kubernetes-preserve-unknown-fields: true
                                          type: object
                                        type: array
                                      any:
                                        description: AnyConditions enable variable-based
                                          conditional rule execution. This is useful
                                          for finer control of when an rule is applied.
                                          A condition can reference object data using
                                          JMESPath notation. Here, at least one of
                                          the conditions need to pass
                                        items:
                                          description: Condition defines variable-based
                                            conditional criteria for rule execution.
                                          properties:
                                            key:
                                              description: Key is the context entry
                                                (using JMESPath) for conditional rule
                                                evaluation.
                                              x-kubernetes-preserve-unknown-fields: true
                                            operator:
                                              description: 'Operator is the conditional
                                                operation to perform. Valid operators
                                                are: Equals, NotEquals, In, AnyIn,
                                                AllIn, NotIn, AnyNotIn, AllNotIn,
                                                GreaterThanOrEquals, GreaterThan,
                                                LessThanOrEquals, LessThan, DurationGreaterThanOrEquals,
                                                DurationGreaterThan, DurationLessThanOrEquals,
                                                DurationLessThan'
                                              enum:
                                              - Equals
                                              - NotEquals
                                              - In
                                              - AnyIn
                                              - AllIn
                                              - NotIn
                                              - AnyNotIn
                                              - AllNotIn
                                              - GreaterThanOrEquals
                                              - GreaterThan
                                              - LessThanOrEquals
                                              - LessThan
                                              - DurationGreaterThanOrEquals
                                              - DurationGreaterThan
                                              - DurationLessThanOrEquals
                                              - DurationLessThan
                                              type: string
                                            value:
                                              description: Value is the conditional
                                                value, or set of values. The values
                                                can be fixed set or can be variables
                                                declared using JMESPath.
                                              x-kubernetes-preserve-unknown-fields: true
                                          type: object
                                        type: array
                                    type: object
                                    x-kubernetes-preserve-unknown-fields: true
                                type: object
                              type: array
                            message:
                              description: Message specifies a custom message to be
                                displayed on failure.
                              type: string
                            pattern:
                              description: Pattern specifies an overlay-style pattern
                                used to check resources.
                              x-kubernetes-preserve-unknown-fields: true
                          type: object
                        verifyImages:
                          description: VerifyImages is used to verify image signatures
                            and mutate them to add a digest
                          items:
                            description: ImageVerification validates that images that
                              match the specified pattern are signed with the supplied
                              public key. Once the image is verified it is mutated
                              to include the SHA digest retrieved during the registration.
                            properties:
                              additionalExtensions:
                                additionalProperties:
                                  type: string
                                description: AdditionalExtensions are certificate-extensions
                                  used for keyless signing. Deprecated.
                                type: object
                              annotations:
                                additionalProperties:
                                  type: string
                                description: Annotations are used for image verification.
                                  Every specified key-value pair must exist and match
                                  in the verified payload. The payload may contain
                                  other key-value pairs. Deprecated. Use annotations
                                  per Attestor instead.
                                type: object
                              attestations:
                                description: Attestations are optional checks for
                                  signed in-toto Statements used to verify the image.
                                  See https://github.com/in-toto/attestation. Kyverno
                                  fetches signed attestations from the OCI registry
                                  and decodes them into a list of Statement declarations.
                                items:
                                  description: Attestation are checks for signed in-toto
                                    Statements that are used to verify the image.
                                    See https://github.com/in-toto/attestation. Kyverno
                                    fetches signed attestations from the OCI registry
                                    and decodes them into a list of Statements.
                                  properties:
                                    conditions:
                                      description: Conditions are used to verify attributes
                                        within a Predicate. If no Conditions are specified
                                        the attestation check is satisfied as long
                                        there are predicates that match the predicate
                                        type.
                                      items:
                                        description: AnyAllConditions consists of
                                          conditions wrapped denoting a logical criteria
                                          to be fulfilled. AnyConditions get fulfilled
                                          when at least one of its sub-conditions
                                          passes. AllConditions get fulfilled only
                                          when all of its sub-conditions pass.
                                        properties:
                                          all:
                                            description: AllConditions enable variable-based
                                              conditional rule execution. This is
                                              useful for finer control of when an
                                              rule is applied. A condition can reference
                                              object data using JMESPath notation.
                                              Here, all of the conditions need to
                                              pass
                                            items:
                                              description: Condition defines variable-based
                                                conditional criteria for rule execution.
                                              properties:
                                                key:
                                                  description: Key is the context
                                                    entry (using JMESPath) for conditional
                                                    rule evaluation.
                                                  x-kubernetes-preserve-unknown-fields: true
                                                operator:
                                                  description: 'Operator is the conditional
                                                    operation to perform. Valid operators
                                                    are: Equals, NotEquals, In, AnyIn,
                                                    AllIn, NotIn, AnyNotIn, AllNotIn,
                                                    GreaterThanOrEquals, GreaterThan,
                                                    LessThanOrEquals, LessThan, DurationGreaterThanOrEquals,
                                                    DurationGreaterThan, DurationLessThanOrEquals,
                                                    DurationLessThan'
                                                  enum:
                                                  - Equals
                                                  - NotEquals
                                                  - In
                                                  - AnyIn
                                                  - AllIn
                                                  - NotIn
                                                  - AnyNotIn
                                                  - AllNotIn
                                                  - GreaterThanOrEquals
                                                  - GreaterThan
                                                  - LessThanOrEquals
                                                  - LessThan
                                                  - DurationGreaterThanOrEquals
                                                  - DurationGreaterThan
                                                  - DurationLessThanOrEquals
                                                  - DurationLessThan
                                                  type: string
                                                value:
                                                  description: Value is the conditional
                                                    value, or set of values. The values
                                                    can be fixed set or can be variables
                                                    declared using JMESPath.
                                                  x-kubernetes-preserve-unknown-fields: true
                                              type: object
                                            type: array
                                          any:
                                            description: AnyConditions enable variable-based
                                              conditional rule execution. This is
                                              useful for finer control of when an
                                              rule is applied. A condition can reference
                                              object data using JMESPath notation.
                                              Here, at least one of the conditions
                                              need to pass
                                            items:
                                              description: Condition defines variable-based
                                                conditional criteria for rule execution.
                                              properties:
                                                key:
                                                  description: Key is the context
                                                    entry (using JMESPath) for conditional
                                                    rule evaluation.
                                                  x-kubernetes-preserve-unknown-fields: true
                                                operator:
                                                  description: 'Operator is the conditional
                                                    operation to perform. Valid operators
                                                    are: Equals, NotEquals, In, AnyIn,
                                                    AllIn, NotIn, AnyNotIn, AllNotIn,
                                                    GreaterThanOrEquals, GreaterThan,
                                                    LessThanOrEquals, LessThan, DurationGreaterThanOrEquals,
                                                    DurationGreaterThan, DurationLessThanOrEquals,
                                                    DurationLessThan'
                                                  enum:
                                                  - Equals
                                                  - NotEquals
                                                  - In
                                                  - AnyIn
                                                  - AllIn
                                                  - NotIn
                                                  - AnyNotIn
                                                  - AllNotIn
                                                  - GreaterThanOrEquals
                                                  - GreaterThan
                                                  - LessThanOrEquals
                                                  - LessThan
                                                  - DurationGreaterThanOrEquals
                                                  - DurationGreaterThan
                                                  - DurationLessThanOrEquals
                                                  - DurationLessThan
                                                  type: string
                                                value:
                                                  description: Value is the conditional
                                                    value, or set of values. The values
                                                    can be fixed set or can be variables
                                                    declared using JMESPath.
                                                  x-kubernetes-preserve-unknown-fields: true
                                              type: object
                                            type: array
                                        type: object
                                      type: array
                                    predicateType:
                                      description: PredicateType defines the type
                                        of Predicate contained within the Statement.
                                      type: string
                                  type: object
                                type: array
                              attestors:
                                description: Attestors specified the required attestors
                                  (i.e. authorities)
                                items:
                                  properties:
                                    count:
                                      description: Count specifies the required number
                                        of entries that must match. If the count is
                                        null, all entries must match (a logical AND).
                                        If the count is 1, at least one entry must
                                        match (a logical OR). If the count contains
                                        a value N, then N must be less than or equal
                                        to the size of entries, and at least N entries
                                        must match.
                                      minimum: 1
                                      type: integer
                                    entries:
                                      description: Entries contains the available
                                        attestors. An attestor can be a static key,
                                        attributes for keyless verification, or a
                                        nested attestor declaration.
                                      items:
                                        properties:
                                          annotations:
                                            additionalProperties:
                                              type: string
                                            description: Annotations are used for
                                              image verification. Every specified
                                              key-value pair must exist and match
                                              in the verified payload. The payload
                                              may contain other key-value pairs.
                                            type: object
                                          attestor:
                                            description: Attestor is a nested AttestorSet
                                              used to specify a more complex set of
                                              match authorities
                                            x-kubernetes-preserve-unknown-fields: true
                                          certificates:
                                            description: Certificates specifies one
                                              or more certificates
                                            properties:
                                              cert:
                                                description: Certificate is an optional
                                                  PEM encoded public certificate.
                                                type: string
                                              certChain:
                                                description: CertificateChain is an
                                                  optional PEM encoded set of certificates
                                                  used to verify
                                                type: string
                                              rekor:
                                                description: Rekor provides configuration
                                                  for the Rekor transparency log service.
                                                  If the value is nil, Rekor is not
                                                  checked. If an empty object is provided
                                                  the public instance of Rekor (https://rekor.sigstore.dev)
                                                  is used.
                                                properties:
                                                  url:
                                                    description: URL is the address
                                                      of the transparency log. Defaults
                                                      to the public log https://rekor.sigstore.dev.
                                                    type: string
                                                required:
                                                - url
                                                type: object
                                            type: object
                                          keyless:
                                            description: Keyless is a set of attribute
                                              used to verify a Sigstore keyless attestor.
                                              See https://github.com/sigstore/cosign/blob/main/KEYLESS.md.
                                            properties:
                                              additionalExtensions:
                                                additionalProperties:
                                                  type: string
                                                description: AdditionalExtensions
                                                  are certificate-extensions used
                                                  for keyless signing.
                                                type: object
                                              issuer:
                                                description: Issuer is the certificate
                                                  issuer used for keyless signing.
                                                type: string
                                              rekor:
                                                description: Rekor provides configuration
                                                  for the Rekor transparency log service.
                                                  If the value is nil, Rekor is not
                                                  checked and a root certificate chain
                                                  is expected instead. If an empty
                                                  object is provided the public instance
                                                  of Rekor (https://rekor.sigstore.dev)
                                                  is used.
                                                properties:
                                                  url:
                                                    description: URL is the address
                                                      of the transparency log. Defaults
                                                      to the public log https://rekor.sigstore.dev.
                                                    type: string
                                                required:
                                                - url
                                                type: object
                                              roots:
                                                description: Roots is an optional
                                                  set of PEM encoded trusted root
                                                  certificates. If not provided, the
                                                  system roots are used.
                                                type: string
                                              subject:
                                                description: Subject is the verified
                                                  identity used for keyless signing,
                                                  for example the email address
                                                type: string
                                            type: object
                                          keys:
                                            description: Keys specifies one or more
                                              public keys
                                            properties:
                                              publicKeys:
                                                description: Keys is a set of X.509
                                                  public keys used to verify image
                                                  signatures. The keys can be directly
                                                  specified or can be a variable reference
                                                  to a key specified in a ConfigMap
                                                  (see https://kyverno.io/docs/writing-policies/variables/).
                                                  When multiple keys are specified
                                                  each key is processed as a separate
                                                  staticKey entry (.attestors[*].entries.keys)
                                                  within the set of attestors and
                                                  the count is applied across the
                                                  keys.
                                                type: string
                                              rekor:
                                                description: Rekor provides configuration
                                                  for the Rekor transparency log service.
                                                  If the value is nil, Rekor is not
                                                  checked. If an empty object is provided
                                                  the public instance of Rekor (https://rekor.sigstore.dev)
                                                  is used.
                                                properties:
                                                  url:
                                                    description: URL is the address
                                                      of the transparency log. Defaults
                                                      to the public log https://rekor.sigstore.dev.
                                                    type: string
                                                required:
                                                - url
                                                type: object
                                            type: object
                                          repository:
                                            description: Repository is an optional
                                              alternate OCI repository to use for
                                              signatures and attestations that match
                                              this rule. If specified Repository will
                                              override other OCI image repository
                                              locations for this Attestor.
                                            type: string
                                        type: object
                                      type: array
                                  type: object
                                type: array
                              image:
                                description: 'Image is the image name consisting of
                                  the registry address, repository, image, and tag.
                                  Wildcards (''*'' and ''?'') are allowed. See: https://kubernetes.io/docs/concepts/containers/images.
                                  Deprecated. Use ImageReferences instead.'
                                type: string
                              imageReferences:
                                description: 'ImageReferences is a list of matching
                                  image reference patterns. At least one pattern in
                                  the list must match the image for the rule to apply.
                                  Each image reference consists of a registry address
                                  (defaults to docker.io), repository, image, and
                                  tag (defaults to latest). Wildcards (''*'' and ''?'')
                                  are allowed. See: https://kubernetes.io/docs/concepts/containers/images.'
                                items:
                                  type: string
                                type: array
                              issuer:
                                description: Issuer is the certificate issuer used
                                  for keyless signing. Deprecated. Use KeylessAttestor
                                  instead.
                                type: string
                              key:
                                description: Key is the PEM encoded public key that
                                  the image or attestation is signed with. Deprecated.
                                  Use StaticKeyAttestor instead.
                                type: string
                              mutateDigest:
                                default: true
                                description: MutateDigest enables replacement of image
                                  tags with digests. Defaults to true.
                                type: boolean
                              repository:
                                description: Repository is an optional alternate OCI
                                  repository to use for image signatures and attestations
                                  that match this rule. If specified Repository will
                                  override the default OCI image repository configured
                                  for the installation. The repository can also be
                                  overridden per Attestor or Attestation.
                                type: string
                              required:
                                default: true
                                description: Required validates that images are verified
                                  i.e. have matched passed a signature or attestation
                                  check.
                                type: boolean
                              roots:
                                description: Roots is the PEM encoded Root certificate
                                  chain used for keyless signing Deprecated. Use KeylessAttestor
                                  instead.
                                type: string
                              subject:
                                description: Subject is the identity used for keyless
                                  signing, for example an email address Deprecated.
                                  Use KeylessAttestor instead.
                                type: string
                              verifyDigest:
                                default: true
                                description: VerifyDigest validates that images have
                                  a digest.
                                type: boolean
                            type: object
                          type: array
                      type: object
                    type: array
                type: object
              conditions:
                description: Conditions is a list of conditions that apply to the
                  policy
                items:
                  description: "Condition contains details for one aspect of the current
                    state of this API Resource. --- This struct is intended for direct
                    use as an array at the field path .status.conditions.  For example,
                    type FooStatus struct{ // Represents the observations of a foo's
                    current state. // Known .status.conditions.type are: \"Available\",
                    \"Progressing\", and \"Degraded\" // +patchMergeKey=type // +patchStrategy=merge
                    // +listType=map // +listMapKey=type Conditions []metav1.Condition
                    `json:\"conditions,omitempty\" patchStrategy:\"merge\" patchMergeKey:\"type\"
                    protobuf:\"bytes,1,rep,name=conditions\"` \n // other fields }"
                  properties:
                    lastTransitionTime:
                      description: lastTransitionTime is the last time the condition
                        transitioned from one status to another. This should be when
                        the underlying condition changed.  If that is not known, then
                        using the time when the API field changed is acceptable.
                      format: date-time
                      type: string
                    message:
                      description: message is a human readable message indicating
                        details about the transition. This may be an empty string.
                      maxLength: 32768
                      type: string
                    observedGeneration:
                      description: observedGeneration represents the .metadata.generation
                        that the condition was set based upon. For instance, if .metadata.generation
                        is currently 12, but the .status.conditions[x].observedGeneration
                        is 9, the condition is out of date with respect to the current
                        state of the instance.
                      format: int64
                      minimum: 0
                      type: integer
                    reason:
                      description: reason contains a programmatic identifier indicating
                        the reason for the condition's last transition. Producers
                        of specific condition types may define expected values and
                        meanings for this field, and whether the values are considered
                        a guaranteed API. The value should be a CamelCase string.
                        This field may not be empty.
                      maxLength: 1024
                      minLength: 1
                      pattern: ^[A-Za-z]([A-Za-z0-9_,:]*[A-Za-z0-9_])?$
                      type: string
                    status:
                      description: status of the condition, one of True, False, Unknown.
                      enum:
                      - "True"
                      - "False"
                      - Unknown
                      type: string
                    type:
                      description: type of condition in CamelCase or in foo.example.com/CamelCase.
                        --- Many .condition.type values are consistent across resources
                        like Available, but because arbitrary conditions can be useful
                        (see .node.status.conditions), the ability to deconflict is
                        important. The regex it matches is (dns1123SubdomainFmt/)?(qualifiedNameFmt)
                      maxLength: 316
                      pattern: ^([a-z0-9]([-a-z0-9]*[a-z0-9])?(\.[a-z0-9]([-a-z0-9]*[a-z0-9])?)*/)?(([A-Za-z0-9][-A-Za-z0-9_.]*)?[A-Za-z0-9])$
                      type: string
                  required:
                  - lastTransitionTime
                  - message
                  - reason
                  - status
                  - type
                  type: object
                type: array
              ready:
                description: Ready indicates if the policy is ready to serve the admission
                  request. Deprecated in favor of Conditions
                type: boolean
            required:
            - ready
            type: object
        required:
        - spec
        type: object
    served: true
    storage: true
    subresources:
      status: {}<|MERGE_RESOLUTION|>--- conflicted
+++ resolved
@@ -4161,97 +4161,6 @@
                                           type: object
                                       type: object
                                     type: array
-<<<<<<< HEAD
-                                type: object
-                                x-kubernetes-preserve-unknown-fields: true
-                            type: object
-                          type: array
-                        message:
-                          description: Message specifies a custom message to be displayed
-                            on failure.
-                          type: string
-                        pattern:
-                          description: Pattern specifies an overlay-style pattern
-                            used to check resources.
-                          x-kubernetes-preserve-unknown-fields: true
-                        podSecurity:
-                          properties:
-                            exclude:
-                              items:
-                                properties:
-                                  controlName:
-                                    description: Required
-                                    type: string
-                                  images:
-                                    items:
-                                      type: string
-                                    type: array
-                                  restrictedField:
-                                    description: Optional
-                                    type: string
-                                  values:
-                                    items:
-                                      type: string
-                                    type: array
-                                required:
-                                - controlName
-                                type: object
-                              type: array
-                            level:
-                              type: string
-                            version:
-                              type: string
-                          type: object
-                      type: object
-                    verifyImages:
-                      description: VerifyImages is used to verify image signatures
-                        and mutate them to add a digest
-                      items:
-                        description: ImageVerification validates that images that
-                          match the specified pattern are signed with the supplied
-                          public key. Once the image is verified it is mutated to
-                          include the SHA digest retrieved during the registration.
-                        properties:
-                          additionalExtensions:
-                            additionalProperties:
-                              type: string
-                            description: AdditionalExtensions are certificate-extensions
-                              used for keyless signing. Deprecated.
-                            type: object
-                          annotations:
-                            additionalProperties:
-                              type: string
-                            description: Annotations are used for image verification.
-                              Every specified key-value pair must exist and match
-                              in the verified payload. The payload may contain other
-                              key-value pairs. Deprecated. Use annotations per Attestor
-                              instead.
-                            type: object
-                          attestations:
-                            description: Attestations are optional checks for signed
-                              in-toto Statements used to verify the image. See https://github.com/in-toto/attestation.
-                              Kyverno fetches signed attestations from the OCI registry
-                              and decodes them into a list of Statement declarations.
-                            items:
-                              description: Attestation are checks for signed in-toto
-                                Statements that are used to verify the image. See
-                                https://github.com/in-toto/attestation. Kyverno fetches
-                                signed attestations from the OCI registry and decodes
-                                them into a list of Statements.
-                              properties:
-                                conditions:
-                                  description: Conditions are used to verify attributes
-                                    within a Predicate. If no Conditions are specified
-                                    the attestation check is satisfied as long there
-                                    are predicates that match the predicate type.
-                                  items:
-                                    description: AnyAllConditions consists of conditions
-                                      wrapped denoting a logical criteria to be fulfilled.
-                                      AnyConditions get fulfilled when at least one
-                                      of its sub-conditions passes. AllConditions
-                                      get fulfilled only when all of its sub-conditions
-                                      pass.
-=======
                                   list:
                                     description: List specifies a JMESPath expression
                                       that results in one or more elements to which
@@ -4273,7 +4182,6 @@
                                       if a policy rule should be applied by evaluating
                                       a set of conditions. The declaration can contain
                                       nested `any` or `all` statements. See: https://kyverno.io/docs/writing-policies/preconditions/'
->>>>>>> d92e1652
                                     properties:
                                       all:
                                         description: AllConditions enable variable-based
@@ -4707,6 +4615,34 @@
                               description: Pattern specifies an overlay-style pattern
                                 used to check resources.
                               x-kubernetes-preserve-unknown-fields: true
+                            podSecurity:
+                              properties:
+                                exclude:
+                                  items:
+                                    properties:
+                                      controlName:
+                                        description: Required
+                                        type: string
+                                      images:
+                                        items:
+                                          type: string
+                                        type: array
+                                      restrictedField:
+                                        description: Optional
+                                        type: string
+                                      values:
+                                        items:
+                                          type: string
+                                        type: array
+                                    required:
+                                    - controlName
+                                    type: object
+                                  type: array
+                                level:
+                                  type: string
+                                version:
+                                  type: string
+                              type: object
                           type: object
                         verifyImages:
                           description: VerifyImages is used to verify image signatures
