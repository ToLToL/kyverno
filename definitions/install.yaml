--- conflicted
+++ resolved
@@ -301,15 +301,11 @@
       containers:
         - name: kyverno
           image: nirmata/kyverno:latest
-<<<<<<< HEAD
-=======
           args:
-          - "--filterK8Resources=[Event,*,*][*,kube-system,*][*,kube-public,*][*,kube-node-lease,*][Node,*,*][APIService,*,*][TokenReview,*,*][SubjectAccessReview,*,*][*,kyverno,*]"
-          # customize webhook timout
-          # - "--webhooktimeout=4"
-          # open one of the profiling flag here
-          # - "--cpu=true"
->>>>>>> 2c9ef5c2
+          customize webhook timout
+          - "--webhooktimeout=4"
+          open one of the profiling flag here
+          - "--cpu=true"
           ports:
           - containerPort: 443
           env:
