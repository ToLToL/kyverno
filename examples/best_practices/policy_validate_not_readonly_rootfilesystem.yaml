--- conflicted
+++ resolved
@@ -16,12 +16,7 @@
     validate:
       message: "Container should not have read-only rootfilesystem"
       pattern:
-<<<<<<< HEAD
-      - spec:
-          container:
-=======
         spec:
           containers:
->>>>>>> e02d334d
           - securityContext:
               readOnlyRootFilesystem: false