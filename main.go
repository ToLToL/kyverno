--- conflicted
+++ resolved
@@ -1,63 +1,59 @@
 package main
 
 import (
-<<<<<<< HEAD
+    "log"
+    "os"
     "flag"
     "fmt"
 
-    controller "nirmata/kube-policy/controller"
+    "github.com/nirmata/kube-policy/controller"
+    "github.com/nirmata/kube-policy/server"
+    
+    "k8s.io/sample-controller/pkg/signals"
 )
 
 var (
     masterURL  string
     kubeconfig string
+    cert       string
+    key        string
 )
 
 func main() {
-    flag.Parse()
+	flag.Parse()
 
-    controller, err := controller.NewController(masterURL, kubeconfig)
+	if cert == "" || key == "" {
+		log.Fatal("TLS certificate or/and key is not set")
+	}
+
+    httpLogger := log.New(os.Stdout, "http: ", log.LstdFlags|log.Lshortfile)
+    crdcLogger := log.New(os.Stdout, "crdc: ", log.LstdFlags|log.Lshortfile)
+
+	server := server.NewWebhookServer(cert, key, httpLogger)
+	server.RunAsync()
+
+    controller, err := controller.NewController(masterURL, kubeconfig, crdcLogger)
     if err != nil {
         fmt.Printf("Error creating Controller! Error: %s\n", err)
         return
     }
 
-    err = controller.Run()
+    stopCh := signals.SetupSignalHandler()
+    controller.Run(stopCh)
+
     if err != nil {
         fmt.Printf("Error running Controller! Error: %s\n", err)
     }
+
+    fmt.Printf("Policy Controller has started")
+    <-stopCh
+    server.Stop()
+	fmt.Printf("Policy Controller has stopped")
 }
 
 func init() {
     flag.StringVar(&kubeconfig, "kubeconfig", "", "Path to a kubeconfig. Only required if out-of-cluster.")
     flag.StringVar(&masterURL, "master", "", "The address of the Kubernetes API server. Overrides any value in kubeconfig. Only required if out-of-cluster.")
-=======
-	"flag"
-	"log"
-	"os"
-	"time"
-
-	"github.com/nirmata/kube-policy/server"
-)
-
-func main() {
-	var cert = flag.String("cert", "", "TLS certificate")
-	var key = flag.String("key", "", "TLS key in PEM format")
-	flag.Parse()
-
-	if *cert == "" || *key == "" {
-		log.Fatal("TLS certificate or/and key is not set")
-	}
-
-	logger := log.New(os.Stdout, "http: ", log.LstdFlags|log.Lshortfile)
-	logger.Printf("! Server is starting...")
-	server := server.NewWebhookServer(*cert, *key, logger)
-	logger.Printf("! WebHook server is running!")
-
-	server.RunAsync()
-	time.Sleep(500500 * time.Second)
-
-	server.Stop()
-	logger.Printf("! WebHook server is stopped.")
->>>>>>> 6765c971
+    flag.StringVar(&cert, "cert", "", "TLS certificate used in connection with cluster.")
+    flag.StringVar(&key, "key", "", "Key, used in TLS connection.")
 }