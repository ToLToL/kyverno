--- conflicted
+++ resolved
@@ -2493,7 +2493,41 @@
 </tbody>
 </table>
 <hr />
-<<<<<<< HEAD
+<h3 id="kyverno.io/v1.ObjectFieldBinding">ObjectFieldBinding
+</h3>
+<p>
+</p>
+<table class="table table-striped">
+<thead class="thead-dark">
+<tr>
+<th>Field</th>
+<th>Description</th>
+</tr>
+</thead>
+<tbody>
+<tr>
+<td>
+<code>fields</code></br>
+<em>
+[]string
+</em>
+</td>
+<td>
+</td>
+</tr>
+<tr>
+<td>
+<code>objects</code></br>
+<em>
+github.com/sigstore/k8s-manifest-sigstore/pkg/k8smanifest.ObjectReferenceList
+</em>
+</td>
+<td>
+</td>
+</tr>
+</tbody>
+</table>
+<hr />
 <h3 id="kyverno.io/v1.PodSecurity">PodSecurity
 </h3>
 <p>
@@ -2501,23 +2535,17 @@
 <a href="#kyverno.io/v1.Validation">Validation</a>)
 </p>
 <p>
-=======
-<h3 id="kyverno.io/v1.ObjectFieldBinding">ObjectFieldBinding
-</h3>
-<p>
->>>>>>> 5f5cda9f
-</p>
-<table class="table table-striped">
-<thead class="thead-dark">
-<tr>
-<th>Field</th>
-<th>Description</th>
-</tr>
-</thead>
-<tbody>
-<tr>
-<td>
-<<<<<<< HEAD
+</p>
+<table class="table table-striped">
+<thead class="thead-dark">
+<tr>
+<th>Field</th>
+<th>Description</th>
+</tr>
+</thead>
+<tbody>
+<tr>
+<td>
 <code>level</code></br>
 <em>
 k8s.io/pod-security-admission/api.Level
@@ -2588,15 +2616,11 @@
 <tr>
 <td>
 <code>images</code></br>
-=======
-<code>fields</code></br>
->>>>>>> 5f5cda9f
 <em>
 []string
 </em>
 </td>
 <td>
-<<<<<<< HEAD
 <em>(Optional)</em>
 <p>Images is a list of matching image patterns.
 Each image is the image name consisting of the registry address, repository, image, and tag.</p>
@@ -2613,13 +2637,10 @@
 <em>(Optional)</em>
 <p>RestrictedField selects the field for the given Pod Security Standard control.
 When not set, all restricted fields for the control are selected.</p>
-=======
->>>>>>> 5f5cda9f
-</td>
-</tr>
-<tr>
-<td>
-<<<<<<< HEAD
+</td>
+</tr>
+<tr>
+<td>
 <code>values</code></br>
 <em>
 []string
@@ -2628,14 +2649,6 @@
 <td>
 <em>(Optional)</em>
 <p>Values defines the allowed values that can be excluded.</p>
-=======
-<code>objects</code></br>
-<em>
-github.com/sigstore/k8s-manifest-sigstore/pkg/k8smanifest.ObjectReferenceList
-</em>
-</td>
-<td>
->>>>>>> 5f5cda9f
 </td>
 </tr>
 </tbody>
